//===--- Builtins.td - Builtins function info database-----------*- C++ -*-===//
//
// Part of the LLVM Project, under the Apache License v2.0 with LLVM Exceptions.
// See https://llvm.org/LICENSE.txt for license information.
// SPDX-License-Identifier: Apache-2.0 WITH LLVM-exception
//
//===----------------------------------------------------------------------===//

include "clang/Basic/BuiltinsBase.td"

class FPMathTemplate : Template<["float", "double", "long double"],
                                ["f",     "",       "l"]>;

class FPMathWithF16Template :
    Template<["float", "double", "long double", "__fp16"],
             ["f",     "",       "l",           "f16"]>;

class FPMathWithF16F128Template :
    Template<["float", "double", "long double", "__fp16", "__float128"],
             ["f",     "",       "l",           "f16",    "f128"]>;

class FPMathWithF128Template :
    Template<["float", "double", "long double", "__float128"],
             ["f",     "",       "l",           "f128"]>;

class F16F128MathTemplate : Template<["__fp16", "__float128"],
                                     ["f16",    "f128"]>;

class IntMathTemplate : Template<["int", "long int", "long long int"],
                                 ["",     "l",       "ll"], /*AsPrefix=*/1>;

class MSInt8_16_32Template : Template<["char", "short", "msint32_t"],
                                      ["8",    "16",    ""]>;

class Int8_16_32_64Template
    : Template<["char", "short", "int", "long long int"],
               ["8",    "16",    "32",  "64"]>;

class MSInt8_16_32_64Template
    : Template<["char", "short", "msint32_t", "long long int"],
               ["8",    "16",    "",          "64"]>;

class MSInt16_32Template : Template<["short", "msint32_t"],
                                    ["16",    ""]>;

class MSUInt16_32_64Template :
    Template<["unsigned short", "unsigned int", "uint64_t"],
             ["16",             "",             "64"]>;

class MSInt32_64Template : Template<["msint32_t", "int64_t"],
                                    ["",          "64"]>;

class FloatDoubleTemplate : Template<["float", "double"],
                                     ["f",     ""]>;

// FIXME: These assume that char -> i8, short -> i16, int -> i32,
// long long -> i64.
class SyncBuiltinsTemplate :
    Template<["char", "short", "int", "long long int", "__int128_t"],
             ["1",    "2",     "4",   "8",             "16"]>;

class BitInt8_16_32_64BuiltinsTemplate :
    Template<["unsigned char", "unsigned short", "uint32_t", "uint64_t"],
             ["8",             "16",             "32",       "64"]>;

class BitShort_Int_Long_LongLongTemplate :
    Template<["short", "int", "long int", "long long int"],
             ["s",     "",    "l",        "ll"]>;

class BitInt_Long_LongLongTemplate :
    Template<["int", "long int", "long long int"],
             ["",    "l",        "ll"]>;

// Most of the types used in the prototypes are types from C, C++ or ObjC. There
// are a few builtin-specific types and qualifiers.
//
// builtin-specific types:
// - __builtin_va_list: This is the internal representation for va_lists
// - __builtin_va_list_ref: A reference-like type to __builtin_va_list
// - msint32_t: 'int' size if target is LP64, 'L' otherwise.
//
// builtin-specific qualifiers:
// - _Constant: Argument has to constant-fold to an integer constant expression

// __fp16 and __float128 builtin variants of libc/libm functions.
def AcosF16F128 : Builtin, F16F128MathTemplate {
  let Spellings = ["__builtin_acos"];
  let Attributes = [FunctionWithBuiltinPrefix, NoThrow,
                    ConstIgnoringErrnoAndExceptions];
  let Prototype = "T(T)";
}

def AcoshF128 : Builtin {
  let Spellings = ["__builtin_acoshf128"];
  let Attributes = [FunctionWithBuiltinPrefix, NoThrow,
                    ConstIgnoringErrnoAndExceptions];
  let Prototype = "__float128(__float128)";
}

def AsinF16F128 : Builtin, F16F128MathTemplate {
  let Spellings = ["__builtin_asin"];
  let Attributes = [FunctionWithBuiltinPrefix, NoThrow,
                    ConstIgnoringErrnoAndExceptions];
  let Prototype = "T(T)";
}

def AsinhF128 : Builtin {
  let Spellings = ["__builtin_asinhf128"];
  let Attributes = [FunctionWithBuiltinPrefix, NoThrow,
                    ConstIgnoringErrnoAndExceptions];
  let Prototype = "__float128(__float128)";
}

def AtanF16F128 : Builtin, F16F128MathTemplate {
  let Spellings = ["__builtin_atan"];
  let Attributes = [FunctionWithBuiltinPrefix, NoThrow,
                    ConstIgnoringErrnoAndExceptions];
  let Prototype = "T(T)";
}

def AtanhF128 : Builtin {
  let Spellings = ["__builtin_atanhf128"];
  let Attributes = [FunctionWithBuiltinPrefix, NoThrow,
                    ConstIgnoringErrnoAndExceptions];
  let Prototype = "__float128(__float128)";
}

def CbrtF128 : Builtin {
  let Spellings = ["__builtin_cbrtf128"];
  let Attributes = [FunctionWithBuiltinPrefix, NoThrow, Const];
  let Prototype = "__float128(__float128)";
}

def CeilF16F128 : Builtin, F16F128MathTemplate {
  let Spellings = ["__builtin_ceil"];
  let Attributes = [FunctionWithBuiltinPrefix, NoThrow, Const];
  let Prototype = "T(T)";
}

def CosF16F128 : Builtin, F16F128MathTemplate {
  let Spellings = ["__builtin_cos"];
  let Attributes = [FunctionWithBuiltinPrefix, NoThrow, ConstIgnoringErrnoAndExceptions];
  let Prototype = "T(T)";
}

def CoshF16F128 : Builtin, F16F128MathTemplate {
  let Spellings = ["__builtin_cosh"];
  let Attributes = [FunctionWithBuiltinPrefix, NoThrow, ConstIgnoringErrnoAndExceptions];
  let Prototype = "T(T)";
}

def ErfF128 : Builtin {
  let Spellings = ["__builtin_erff128"];
  let Attributes = [FunctionWithBuiltinPrefix, NoThrow, ConstIgnoringErrnoAndExceptions];
  let Prototype = "__float128(__float128)";
}

def ErfcF128 : Builtin {
  let Spellings = ["__builtin_erfcf128"];
  let Attributes = [FunctionWithBuiltinPrefix, NoThrow, ConstIgnoringErrnoAndExceptions];
  let Prototype = "__float128(__float128)";
}

def ExpF16F128 : Builtin, F16F128MathTemplate {
  let Spellings = ["__builtin_exp"];
  let Attributes = [FunctionWithBuiltinPrefix, NoThrow, ConstIgnoringErrnoAndExceptions];
  let Prototype = "T(T)";
}

def Exp2F16F128 : Builtin, F16F128MathTemplate {
  let Spellings = ["__builtin_exp2"];
  let Attributes = [FunctionWithBuiltinPrefix, NoThrow, ConstIgnoringErrnoAndExceptions];
  let Prototype = "T(T)";
}

def Exp10F16F128 : Builtin, F16F128MathTemplate {
  let Spellings = ["__builtin_exp10"];
  let Attributes = [FunctionWithBuiltinPrefix, NoThrow, ConstIgnoringErrnoAndExceptions];
  let Prototype = "T(T)";
}

def Expm1F128 : Builtin {
  let Spellings = ["__builtin_expm1f128"];
  let Attributes = [FunctionWithBuiltinPrefix, NoThrow, ConstIgnoringErrnoAndExceptions];
  let Prototype = "__float128(__float128)";
}

def FdimF128 : Builtin {
  let Spellings = ["__builtin_fdimf128"];
  let Attributes = [FunctionWithBuiltinPrefix, NoThrow, ConstIgnoringErrnoAndExceptions];
  let Prototype = "__float128(__float128, __float128)";
}

def FloorF16F128 : Builtin, F16F128MathTemplate {
  let Spellings = ["__builtin_floor"];
  let Attributes = [FunctionWithBuiltinPrefix, NoThrow, Const];
  let Prototype = "T(T)";
}

def FmaF16F128 : Builtin, F16F128MathTemplate {
  let Spellings = ["__builtin_fma"];
  let Attributes = [FunctionWithBuiltinPrefix, NoThrow, ConstIgnoringErrnoAndExceptions];
  let Prototype = "T(T, T, T)";
}

def FmaxF16F128 : Builtin, F16F128MathTemplate {
  let Spellings = ["__builtin_fmax"];
  let Attributes = [FunctionWithBuiltinPrefix, NoThrow, Const, Constexpr];
  let Prototype = "T(T, T)";
}

def FminF16F128 : Builtin, F16F128MathTemplate {
  let Spellings = ["__builtin_fmin"];
  let Attributes = [FunctionWithBuiltinPrefix, NoThrow, Const, Constexpr];
  let Prototype = "T(T, T)";
}

def Atan2F128 : Builtin {
  let Spellings = ["__builtin_atan2f128"];
  let Attributes = [FunctionWithBuiltinPrefix, NoThrow, ConstIgnoringErrnoAndExceptions];
  let Prototype = "__float128(__float128, __float128)";
}

def CopysignF16 : Builtin {
  let Spellings = ["__builtin_copysignf16"];
  let Attributes = [FunctionWithBuiltinPrefix, NoThrow, Const];
  let Prototype = "__fp16(__fp16, __fp16)";
}

def CopysignF128 : Builtin {
  let Spellings = ["__builtin_copysignf128"];
  let Attributes = [FunctionWithBuiltinPrefix, NoThrow, Const, Constexpr];
  let Prototype = "__float128(__float128, __float128)";
}

def FabsF16 : Builtin {
  let Spellings = ["__builtin_fabsf16"];
  let Attributes = [FunctionWithBuiltinPrefix, NoThrow, Const];
  let Prototype = "__fp16(__fp16)";
}

def FabsF128 : Builtin {
  let Spellings = ["__builtin_fabsf128"];
  let Attributes = [FunctionWithBuiltinPrefix, NoThrow, Const, Constexpr];
  let Prototype = "__float128(__float128)";
}

def FmodF16F128 : F16F128MathTemplate, Builtin {
  let Spellings = ["__builtin_fmod"];
  let Attributes = [FunctionWithBuiltinPrefix, NoThrow, ConstIgnoringErrnoAndExceptions];
  let Prototype = "T(T, T)";
}

def FrexpF16F128 : F16F128MathTemplate, Builtin {
  let Spellings = ["__builtin_frexp"];
  let Attributes = [FunctionWithBuiltinPrefix, NoThrow];
  let Prototype = "T(T, int*)";
}

def HugeVal : Builtin, FPMathWithF128Template {
  let Spellings = ["__builtin_huge_val"];
  let Attributes = [NoThrow, Const, Constexpr];
  let Prototype = "T()";
}

def HugeValF16 : Builtin {
       let Spellings = ["__builtin_huge_valf16"];
  let Attributes = [NoThrow, Const, Constexpr];
  let Prototype = "_Float16()";
}

def Inf : Builtin, FPMathWithF128Template {
  let Spellings = ["__builtin_inf"];
  let Attributes = [NoThrow, Const, Constexpr];
  let Prototype = "T()";
}

def InfF16 : Builtin {
  let Spellings = ["__builtin_inff16"];
  let Attributes = [NoThrow, Const, Constexpr];
  let Prototype = "_Float16()";
}

def LdexpF16F128 : F16F128MathTemplate, Builtin {
  let Spellings = ["__builtin_ldexp"];
  let Attributes = [FunctionWithBuiltinPrefix, NoThrow, ConstIgnoringErrnoAndExceptions];
  let Prototype = "T(T, int)";
}

def ModfF128 : Builtin {
  let Spellings = ["__builtin_modff128"];
  let Attributes = [FunctionWithBuiltinPrefix, NoThrow];
  let Prototype = "__float128(__float128, __float128*)";
}

// This isn't a FPMathWithF16F128Template because the f16
// version takes a _Float16 for some reason.
def NanF16 : Builtin {
  let Spellings = ["__builtin_nanf16"];
  let Attributes = [FunctionWithBuiltinPrefix, NoThrow, Pure, Constexpr];
  let Prototype = "_Float16(char const*)";
}

def NanF128 : Builtin {
  let Spellings = ["__builtin_nanf128"];
  let Attributes = [FunctionWithBuiltinPrefix, NoThrow, Pure, Constexpr];
  let Prototype = "__float128(char const*)";
}

def Nans : Builtin,
    Template<["float", "double", "long double", "_Float16", "__float128"],
             ["f",     "",       "l",           "f16",      "f128"]> {
  let Spellings = ["__builtin_nans"];
  let Attributes = [FunctionWithBuiltinPrefix, NoThrow, Pure, Constexpr];
  let Prototype = "T(char const*)";
}

def PowI : Builtin, FPMathTemplate {
  let Spellings = ["__builtin_powi"];
  let Attributes = [FunctionWithBuiltinPrefix, NoThrow, Const];
  let Prototype = "T(T, int)";
}

def PowF16F128 : Builtin, F16F128MathTemplate {
  let Spellings = ["__builtin_pow"];
  let Attributes = [FunctionWithBuiltinPrefix, NoThrow, ConstIgnoringErrnoAndExceptions];
  let Prototype = "T(T, T)";
}

def HypotF128 : Builtin {
  let Spellings = ["__builtin_hypotf128"];
  let Attributes = [FunctionWithBuiltinPrefix, NoThrow, ConstIgnoringErrnoAndExceptions];
  let Prototype = "__float128(__float128, __float128)";
}

def ILogbF128 : Builtin {
  let Spellings = ["__builtin_ilogbf128"];
  let Attributes = [FunctionWithBuiltinPrefix, NoThrow, ConstIgnoringErrnoAndExceptions];
  let Prototype = "int(__float128)";
}

def LgammaF128 : Builtin {
  let Spellings = ["__builtin_lgammaf128"];
  let Attributes = [FunctionWithBuiltinPrefix, NoThrow];
  let Prototype = "__float128(__float128)";
}

def LLrintF128 : Builtin {
  let Spellings = ["__builtin_llrintf128"];
  let Attributes = [FunctionWithBuiltinPrefix, NoThrow, ConstIgnoringErrnoAndExceptions];
  let Prototype = "long long int(__float128)";
}

def LLroundF128 : Builtin {
  let Spellings = ["__builtin_llroundf128"];
  let Attributes = [FunctionWithBuiltinPrefix, NoThrow, ConstIgnoringErrnoAndExceptions];
  let Prototype = "long long int(__float128)";
}

def Log10F16F128 : Builtin, F16F128MathTemplate {
  let Spellings = ["__builtin_log10"];
  let Attributes = [FunctionWithBuiltinPrefix, NoThrow, ConstIgnoringErrnoAndExceptions];
  let Prototype = "T(T)";
}

def Log1pF128 : Builtin {
  let Spellings = ["__builtin_log1pf128"];
  let Attributes = [FunctionWithBuiltinPrefix, NoThrow, ConstIgnoringErrnoAndExceptions];
  let Prototype = "__float128(__float128)";
}

def Log2F16F128 : Builtin, F16F128MathTemplate {
  let Spellings = ["__builtin_log2"];
  let Attributes = [FunctionWithBuiltinPrefix, NoThrow, ConstIgnoringErrnoAndExceptions];
  let Prototype = "T(T)";
}

def LogbF128 : Builtin {
  let Spellings = ["__builtin_logbf128"];
  let Attributes = [FunctionWithBuiltinPrefix, NoThrow, ConstIgnoringErrnoAndExceptions];
  let Prototype = "__float128(__float128)";
}

def LogF16F128 : Builtin, F16F128MathTemplate {
  let Spellings = ["__builtin_log"];
  let Attributes = [FunctionWithBuiltinPrefix, NoThrow, ConstIgnoringErrnoAndExceptions];
  let Prototype = "T(T)";
}

def LrintF128 : Builtin {
  let Spellings = ["__builtin_lrintf128"];
  let Attributes = [FunctionWithBuiltinPrefix, NoThrow, ConstIgnoringErrnoAndExceptions];
  let Prototype = "long int(__float128)";
}

def LroundF128 : Builtin {
  let Spellings = ["__builtin_lroundf128"];
  let Attributes = [FunctionWithBuiltinPrefix, NoThrow, ConstIgnoringErrnoAndExceptions];
  let Prototype = "long int(__float128)";
}

def NearbyintF128 : Builtin {
  let Spellings = ["__builtin_nearbyintf128"];
  let Attributes = [FunctionWithBuiltinPrefix, NoThrow, Const];
  let Prototype = "__float128(__float128)";
}

def NextafterF128 : Builtin {
  let Spellings = ["__builtin_nextafterf128"];
  let Attributes = [FunctionWithBuiltinPrefix, NoThrow, ConstIgnoringErrnoAndExceptions];
  let Prototype = "__float128(__float128, __float128)";
}

def NexttowardF128 : Builtin {
  let Spellings = ["__builtin_nexttowardf128"];
  let Attributes = [FunctionWithBuiltinPrefix, NoThrow, ConstIgnoringErrnoAndExceptions];
  let Prototype = "__float128(__float128, __float128)";
}

def RemainderF128 : Builtin {
  let Spellings = ["__builtin_remainderf128"];
  let Attributes = [FunctionWithBuiltinPrefix, NoThrow, ConstIgnoringErrnoAndExceptions];
  let Prototype = "__float128(__float128, __float128)";
}

def RemquoF128 : Builtin {
  let Spellings = ["__builtin_remquof128"];
  let Attributes = [FunctionWithBuiltinPrefix, NoThrow];
  let Prototype = "__float128(__float128, __float128, int*)";
}

def RintF16F128 : Builtin, F16F128MathTemplate {
  let Spellings = ["__builtin_rint"];
  let Attributes = [FunctionWithBuiltinPrefix, NoThrow, Const];
  let Prototype = "T(T)";
}

def RoundF16F128 : Builtin, F16F128MathTemplate {
  let Spellings = ["__builtin_round"];
  let Attributes = [FunctionWithBuiltinPrefix, NoThrow, Const];
  let Prototype = "T(T)";
}

def RoundevenF16F128 : Builtin, F16F128MathTemplate {
  let Spellings = ["__builtin_roundeven"];
  let Attributes = [FunctionWithBuiltinPrefix, NoThrow, Const];
  let Prototype = "T(T)";
}

def ScanlblnF128 : Builtin {
  let Spellings = ["__builtin_scalblnf128"];
  let Attributes = [FunctionWithBuiltinPrefix, NoThrow,
                    ConstIgnoringErrnoAndExceptions];
  let Prototype = "__float128(__float128, long int)";
}

def ScanlbnF128 : Builtin {
  let Spellings = ["__builtin_scalbnf128"];
  let Attributes = [FunctionWithBuiltinPrefix, NoThrow,
                    ConstIgnoringErrnoAndExceptions];
  let Prototype = "__float128(__float128, int)";
}

def SinF16F128 : Builtin, F16F128MathTemplate {
  let Spellings = ["__builtin_sin"];
  let Attributes = [FunctionWithBuiltinPrefix, NoThrow,
                    ConstIgnoringErrnoAndExceptions];
  let Prototype = "T(T)";
}

def SinhF16F128 : Builtin, F16F128MathTemplate {
  let Spellings = ["__builtin_sinh"];
  let Attributes = [FunctionWithBuiltinPrefix, NoThrow,
                    ConstIgnoringErrnoAndExceptions];
  let Prototype = "T(T)";
}

def SqrtF16F128 : Builtin, F16F128MathTemplate {
  let Spellings = ["__builtin_sqrt"];
  let Attributes = [FunctionWithBuiltinPrefix, NoThrow,
                    ConstIgnoringErrnoAndExceptions];
  let Prototype = "T(T)";
}

def TanF16F128 : Builtin, F16F128MathTemplate {
  let Spellings = ["__builtin_tan"];
  let Attributes = [FunctionWithBuiltinPrefix, NoThrow,
                    ConstIgnoringErrnoAndExceptions];
  let Prototype = "T(T)";
}

def TanhF16F128 : Builtin, F16F128MathTemplate {
  let Spellings = ["__builtin_tanh"];
  let Attributes = [FunctionWithBuiltinPrefix, NoThrow,
                    ConstIgnoringErrnoAndExceptions];
  let Prototype = "T(T)";
}

def TgammaF128 : Builtin {
  let Spellings = ["__builtin_tgammaf128"];
  let Attributes = [FunctionWithBuiltinPrefix, NoThrow,
                    ConstIgnoringErrnoAndExceptions];
  let Prototype = "__float128(__float128)";
}

def TruncF16F128 : Builtin, F16F128MathTemplate {
  let Spellings = ["__builtin_trunc"];
  let Attributes = [FunctionWithBuiltinPrefix, NoThrow, Const];
  let Prototype = "T(T)";
}

// Access to floating point environment.
def BuiltinFltRounds : Builtin {
  let Spellings = ["__builtin_flt_rounds"];
  let Attributes = [NoThrow];
  let Prototype = "int()";
}

def BuiltinSetFltRounds : Builtin {
  let Spellings = ["__builtin_set_flt_rounds"];
  let Attributes = [NoThrow];
  let Prototype = "void(int)";
}

// GCC-compatible C99 CMPLX implementation.
def BuiltinComplex : Builtin {
  let Spellings = ["__builtin_complex"];
  let Attributes = [NoThrow, Const, CustomTypeChecking, Constexpr];
  let Prototype = "void(...)";
}

// FP Comparison functions.
def IsGreater : Builtin {
  let Spellings = ["__builtin_isgreater"];
  let Attributes = [FunctionWithBuiltinPrefix, NoThrow, Const,
                    CustomTypeChecking, Constexpr];
  let Prototype = "int(...)";
}

def IsGreaterEqual : Builtin {
  let Spellings = ["__builtin_isgreaterequal"];
  let Attributes = [FunctionWithBuiltinPrefix, NoThrow, Const,
                    CustomTypeChecking, Constexpr];
  let Prototype = "int(...)";
}

def IsLess : Builtin {
  let Spellings = ["__builtin_isless"];
  let Attributes = [FunctionWithBuiltinPrefix, NoThrow, Const,
                    CustomTypeChecking, Constexpr];
  let Prototype = "int(...)";
}

def IsLessEqual : Builtin {
  let Spellings = ["__builtin_islessequal"];
  let Attributes = [FunctionWithBuiltinPrefix, NoThrow, Const,
                    CustomTypeChecking, Constexpr];
  let Prototype = "int(...)";
}

def IsLessGreater : Builtin {
  let Spellings = ["__builtin_islessgreater"];
  let Attributes = [FunctionWithBuiltinPrefix, NoThrow, Const,
                    CustomTypeChecking, Constexpr];
  let Prototype = "int(...)";
}

def IsUnordered : Builtin {
  let Spellings = ["__builtin_isunordered"];
  let Attributes = [FunctionWithBuiltinPrefix, NoThrow, Const,
                    CustomTypeChecking, Constexpr];
  let Prototype = "int(...)";
}

// Unary FP classification.
def FPClassify : Builtin {
  let Spellings = ["__builtin_fpclassify"];
  let Attributes = [FunctionWithBuiltinPrefix, NoThrow, Const,
                    CustomTypeChecking, Constexpr];
  let Prototype = "int(int, int, int, int, int, ...)";
}

def IsFinite : Builtin {
  let Spellings = ["__builtin_isfinite"];
  let Attributes = [FunctionWithBuiltinPrefix, NoThrow, Const,
                    CustomTypeChecking, Constexpr];
  let Prototype = "int(...)";
}

def IsInf : Builtin {
  let Spellings = ["__builtin_isinf"];
  let Attributes = [FunctionWithBuiltinPrefix, NoThrow, Const,
                    CustomTypeChecking, Constexpr];
  let Prototype = "int(...)";
}

def IsInfSign : Builtin {
  let Spellings = ["__builtin_isinf_sign"];
  let Attributes = [FunctionWithBuiltinPrefix, NoThrow, Const,
                    CustomTypeChecking, Constexpr];
  let Prototype = "int(...)";
}

def IsNan : Builtin {
  let Spellings = ["__builtin_isnan"];
  let Attributes = [FunctionWithBuiltinPrefix, NoThrow, Const,
                    CustomTypeChecking, Constexpr];
  let Prototype = "int(...)";
}

def IsNormal : Builtin {
  let Spellings = ["__builtin_isnormal"];
  let Attributes = [FunctionWithBuiltinPrefix, NoThrow, Const,
                    CustomTypeChecking, Constexpr];
  let Prototype = "int(...)";
}

def IsSubnormal : Builtin {
  let Spellings = ["__builtin_issubnormal"];
  let Attributes = [FunctionWithBuiltinPrefix, NoThrow, Const,
                    CustomTypeChecking, Constexpr];
  let Prototype = "int(...)";
}

def IsZero : Builtin {
  let Spellings = ["__builtin_iszero"];
  let Attributes = [FunctionWithBuiltinPrefix, NoThrow, Const,
                    CustomTypeChecking, Constexpr];
  let Prototype = "int(...)";
}

def IsSignaling : Builtin {
  let Spellings = ["__builtin_issignaling"];
  let Attributes = [FunctionWithBuiltinPrefix, NoThrow, Const,
                    CustomTypeChecking, Constexpr];
  let Prototype = "int(...)";
}

def IsFPClass : Builtin {
  let Spellings = ["__builtin_isfpclass"];
  let Attributes = [NoThrow, Const, CustomTypeChecking, Constexpr];
  let Prototype = "int(...)";
}

// FP signbit builtins.
def Signbit : Builtin {
  let Spellings = ["__builtin_signbit"];
  let Attributes = [FunctionWithBuiltinPrefix, NoThrow, Const,
                    CustomTypeChecking, Constexpr];
  let Prototype = "int(...)";
}

def SignbitF : Builtin {
  let Spellings = ["__builtin_signbitf"];
  let Attributes = [FunctionWithBuiltinPrefix, NoThrow, Const,
                    Constexpr];
  let Prototype = "int(float)";
}

def SignbitL : Builtin {
  let Spellings = ["__builtin_signbitl"];
  let Attributes = [FunctionWithBuiltinPrefix, NoThrow, Const,
                    Constexpr];
  let Prototype = "int(long double)";
}

// Special FP builtins.
def Canonicalize : Builtin, FPMathWithF16Template {
  let Spellings = ["__builtin_canonicalize"];
  let Attributes = [NoThrow, Const];
  let Prototype = "T(T)";
}

// Builtins for arithmetic.
def Clz : Builtin, BitShort_Int_Long_LongLongTemplate {
  let Spellings = ["__builtin_clz"];
  let Attributes = [NoThrow, Const, Constexpr];
  let Prototype = "int(unsigned T)";
}

def Clzg : Builtin {
  let Spellings = ["__builtin_clzg"];
  let Attributes = [NoThrow, Const, Constexpr, CustomTypeChecking];
  let Prototype = "int(...)";
}

def Ctz : Builtin, BitShort_Int_Long_LongLongTemplate {
  let Spellings = ["__builtin_ctz"];
  let Attributes = [NoThrow, Const, Constexpr];
  let Prototype = "int(unsigned T)";
}

def Ctzg : Builtin {
  let Spellings = ["__builtin_ctzg"];
  let Attributes = [NoThrow, Const, Constexpr, CustomTypeChecking];
  let Prototype = "int(...)";
}

def FFS : Builtin, BitInt_Long_LongLongTemplate {
  let Spellings = ["__builtin_ffs"];
  let Attributes = [FunctionWithBuiltinPrefix, NoThrow, Const, Constexpr];
  let Prototype = "int(T)";
}

def Parity : Builtin, BitInt_Long_LongLongTemplate {
  let Spellings = ["__builtin_parity"];
  let Attributes = [NoThrow, Const, Constexpr];
  let Prototype = "int(unsigned T)";
}

def Popcount : Builtin, BitInt_Long_LongLongTemplate {
  let Spellings = ["__builtin_popcount"];
  let Attributes = [NoThrow, Const, Constexpr];
  let Prototype = "int(unsigned T)";
}

def Popcountg : Builtin {
  let Spellings = ["__builtin_popcountg"];
  let Attributes = [NoThrow, Const, Constexpr, CustomTypeChecking];
  let Prototype = "int(...)";
}

def Clrsb : Builtin, BitInt_Long_LongLongTemplate {
  let Spellings = ["__builtin_clrsb"];
  let Attributes = [NoThrow, Const, Constexpr];
  let Prototype = "int(T)";
}

// The following builtins rely on that char == 8 bits, short == 16 bits and that
// there exists native types on the target that are 32- and 64-bits wide, unless
// these conditions are fulfilled these builtins will operate on a not intended
// bitwidth.
def BSwap : Builtin, Template<["unsigned short", "uint32_t", "uint64_t"],
                              ["16",             "32",       "64"]> {
  let Spellings = ["__builtin_bswap"];
  let Attributes = [NoThrow, Const, Constexpr];
  let Prototype = "T(T)";
}

def Bitreverse : BitInt8_16_32_64BuiltinsTemplate, Builtin {
  let Spellings = ["__builtin_bitreverse"];
  let Attributes = [NoThrow, Const, Constexpr];
  let Prototype = "T(T)";
}

def RotateLeft : BitInt8_16_32_64BuiltinsTemplate, Builtin {
  let Spellings = ["__builtin_rotateleft"];
  let Attributes = [NoThrow, Const, Constexpr];
  let Prototype = "T(T, T)";
}

def RotateRight : BitInt8_16_32_64BuiltinsTemplate, Builtin {
  let Spellings = ["__builtin_rotateright"];
  let Attributes = [NoThrow, Const, Constexpr];
  let Prototype = "T(T, T)";
}

// Random GCC builtins
// FIXME: The builtins marked FunctionWithBuiltinPrefix below should be
//        merged with the library definitions. They are currently not because
//        the attributes are different.

// Builtins for checking CPU features based on the GCC builtins.
def BuiltinCPUIs : Builtin {
  let Spellings = ["__builtin_cpu_is"];
  let Attributes = [NoThrow, Const];
  let Prototype = "bool(char const*)";
}

def BuiltinCPUSupports : Builtin {
  let Spellings = ["__builtin_cpu_supports"];
  let Attributes = [NoThrow, Const];
  let Prototype = "bool(char const*)";
}

def BuiltinCPUInit : Builtin {
  let Spellings = ["__builtin_cpu_init"];
  let Attributes = [NoThrow];
  let Prototype = "void()";
}

def BuiltinCalloc : Builtin {
  let Spellings = ["__builtin_calloc"];
  let Attributes = [FunctionWithBuiltinPrefix, NoThrow];
  let Prototype = "void*(size_t, size_t)";
}

def BuiltinConstantP : Builtin {
  let Spellings = ["__builtin_constant_p"];
  let Attributes = [NoThrow, Const, CustomTypeChecking, UnevaluatedArguments, Constexpr];
  let Prototype = "int(...)";
}

def BuiltinClassifyType : Builtin {
  let Spellings = ["__builtin_classify_type"];
  let Attributes = [NoThrow, Const, CustomTypeChecking, UnevaluatedArguments, Constexpr];
  let Prototype = "int(...)";
}

def BuiltinCFStringMakeConstantString : Builtin {
  let Spellings = ["__builtin___CFStringMakeConstantString"];
  let Attributes = [NoThrow, Const, Constexpr];
  let Prototype = "constant_CFString const*(char const*)";
}

def BuiltinNSStringMakeConstantString : Builtin {
  let Spellings = ["__builtin___NSStringMakeConstantString"];
  let Attributes = [NoThrow, Const, Constexpr];
  let Prototype = "constant_CFString const*(char const*)";
}

def BuiltinVaStart : Builtin {
  let Spellings = ["__builtin_va_start"];
  let Attributes = [NoThrow, CustomTypeChecking];
  let Prototype = "void(__builtin_va_list_ref, ...)";
}

def BuiltinStdargStart : Builtin {
  let Spellings = ["__builtin_stdarg_start"];
  let Attributes = [NoThrow, CustomTypeChecking];
  let Prototype = "void(__builtin_va_list_ref, ...)";
}

def BuiltinAssumeAligned : Builtin {
  let Spellings = ["__builtin_assume_aligned"];
  let Attributes = [NoThrow, Const, CustomTypeChecking, Constexpr];
  let Prototype = "void*(void const*, size_t, ...)";
}

def BuiltinFree : Builtin {
  let Spellings = ["__builtin_free"];
  let Attributes = [FunctionWithBuiltinPrefix, NoThrow];
  let Prototype = "void(void*)";
}

def BuiltinMalloc : Builtin {
  let Spellings = ["__builtin_malloc"];
  let Attributes = [FunctionWithBuiltinPrefix, NoThrow];
  let Prototype = "void*(size_t)";
}

def BuiltinMemcpyInline : Builtin {
  let Spellings = ["__builtin_memcpy_inline"];
  let Attributes = [NoThrow];
  let Prototype = "void(void*, void const*, _Constant size_t)";
}

def BuiltinMempcpy : Builtin {
  let Spellings = ["__builtin_mempcpy"];
  let Attributes = [FunctionWithBuiltinPrefix, NoThrow];
  let Prototype = "void*(void*, void const*, size_t)";
}

def BuiltinMemsetInline : Builtin {
  let Spellings = ["__builtin_memset_inline"];
  let Attributes = [NoThrow];
  let Prototype = "void(void*, int, _Constant size_t)";
}

def BuiltinStrcspn : Builtin {
  let Spellings = ["__builtin_strcspn"];
  let Attributes = [FunctionWithBuiltinPrefix, NoThrow];
  let Prototype = "size_t(char const*, char const*)";
}

def BuiltinRealloc : Builtin {
  let Spellings = ["__builtin_realloc"];
  let Attributes = [FunctionWithBuiltinPrefix, NoThrow];
  let Prototype = "void*(void*, size_t)";
}

def BuiltinReturnAddress : Builtin {
  let Spellings = ["__builtin_return_address"];
  let Attributes = [NoThrow];
  let Prototype = "void*(_Constant unsigned int)";
}

def ExtractReturnAddr : Builtin {
  let Spellings = ["__builtin_extract_return_addr"];
  let Attributes = [NoThrow];
  let Prototype = "void*(void*)";
}

def FrameAddress : Builtin {
  let Spellings = ["__builtin_frame_address"];
  let Attributes = [NoThrow];
  let Prototype = "void*(_Constant unsigned int)";
}

def ClearCache : Builtin {
  let Spellings = ["__builtin___clear_cache"];
  let Attributes = [NoThrow];
  let Prototype = "void(char*, char*)";
}

def BuiltinSetjmp : Builtin {
  let Spellings = ["__builtin_setjmp"];
  let Attributes = [ReturnsTwice];
  let Prototype = "int(void**)";
}

def BuiltinLongjmp : Builtin {
  let Spellings = ["__builtin_longjmp"];
  let Attributes = [NoReturn];
  let Prototype = "void(void**, int)";
}

def UnwindInit : Builtin {
  let Spellings = ["__builtin_unwind_init"];
  let Prototype = "void()";
}

def EHReturnDataRegNo : Builtin {
  let Spellings = ["__builtin_eh_return_data_regno"];
  let Attributes = [NoThrow, Const, Constexpr];
  let Prototype = "int(_Constant int)";
}

def ThreadPointer : Builtin {
  let Spellings = ["__builtin_thread_pointer"];
  let Attributes = [NoThrow, Const];
  let Prototype = "void*()";
}

def Launder : Builtin {
  let Spellings = ["__builtin_launder"];
  let Attributes = [NoThrow, CustomTypeChecking, Constexpr];
  let Prototype = "void*(void*)";
}

def IsConstantEvaluated : LangBuiltin<"CXX_LANG"> {
  let Spellings = ["__builtin_is_constant_evaluated"];
  let Attributes = [NoThrow, Constexpr];
  let Prototype = "bool()";
}

def IsWithinLifetime : LangBuiltin<"CXX_LANG"> {
  let Spellings = ["__builtin_is_within_lifetime"];
  let Attributes = [NoThrow, CustomTypeChecking, Consteval];
  let Prototype = "bool(void*)";
}

// GCC exception builtins
def EHReturn : Builtin {
  let Spellings = ["__builtin_eh_return"];
  let Attributes = [NoReturn];
  // FIXME: Takes intptr_t, not size_t!
  let Prototype = "void(size_t, void*)";
}

def FrobReturnAddr : Builtin {
  let Spellings = ["__builtin_frob_return_addr"];
  let Attributes = [NoThrow];
  let Prototype = "void*(void*)";
}

def DWARF_CFA : Builtin {
  let Spellings = ["__builtin_dwarf_cfa"];
  let Attributes = [NoThrow];
  let Prototype = "void*()";
}

def InitDWARFRegSizeTable : Builtin {
  let Spellings = ["__builtin_init_dwarf_reg_size_table"];
  let Attributes = [NoThrow];
  let Prototype = "void(void*)";
}

def DWARFSpColumn : Builtin {
  let Spellings = ["__builtin_dwarf_sp_column"];
  let Attributes = [NoThrow];
  let Prototype = "unsigned int()";
}

def ExtendPointer : Builtin {
  let Spellings = ["__builtin_extend_pointer"];
  let Attributes = [NoThrow];
  // _Unwind_Word == uint64_t
  let Prototype = "unsigned long long int(void*)";
}

// GCC Object size checking builtins.
def ObjectSize : Builtin {
  let Spellings = ["__builtin_object_size"];
  let Attributes = [NoThrow, UnevaluatedArguments, Constexpr];
  let Prototype = "size_t(void const*, int)";
}

def DynamicObjectSize : Builtin { // Clang only
  let Spellings = ["__builtin_dynamic_object_size"];
  let Attributes = [NoThrow, UnevaluatedArguments, Constexpr];
  let Prototype = "size_t(void const*, int)";
}

def MemcpyChk : Builtin {
  let Spellings = ["__builtin___memcpy_chk"];
  let Attributes = [FunctionWithBuiltinPrefix, NoThrow];
  let Prototype = "void*(void*, void const*, size_t, size_t)";
}

def MemccpyChk : Builtin {
  let Spellings = ["__builtin___memccpy_chk"];
  let Attributes = [FunctionWithBuiltinPrefix, NoThrow];
  let Prototype = "void*(void*, void const*, int, size_t, size_t)";
}

def MemmoveChk : Builtin {
  let Spellings = ["__builtin___memmove_chk"];
  let Attributes = [FunctionWithBuiltinPrefix, NoThrow];
  let Prototype = "void*(void*, void const*, size_t, size_t)";
}

def MempcpyChk : Builtin {
  let Spellings = ["__builtin___mempcpy_chk"];
  let Attributes = [FunctionWithBuiltinPrefix, NoThrow];
  let Prototype = "void*(void*, void const*, size_t, size_t)";
}

def MemsetChk : Builtin {
  let Spellings = ["__builtin___memset_chk"];
  let Attributes = [FunctionWithBuiltinPrefix, NoThrow];
  let Prototype = "void*(void*, int, size_t, size_t)";
}

def StpcpyChk : Builtin {
  let Spellings = ["__builtin___stpcpy_chk"];
  let Attributes = [FunctionWithBuiltinPrefix, NoThrow];
  let Prototype = "char*(char*, char const*, size_t)";
}

def StrcatChk : Builtin {
  let Spellings = ["__builtin___strcat_chk"];
  let Attributes = [FunctionWithBuiltinPrefix, NoThrow];
  let Prototype = "char*(char*, char const*, size_t)";
}

def StrcpyChk : Builtin {
  let Spellings = ["__builtin___strcpy_chk"];
  let Attributes = [FunctionWithBuiltinPrefix, NoThrow];
  let Prototype = "char*(char*, char const*, size_t)";
}

def StrlcatChk : Builtin {
  let Spellings = ["__builtin___strlcat_chk"];
  let Attributes = [FunctionWithBuiltinPrefix, NoThrow];
  let Prototype = "size_t(char*, char const*, size_t, size_t)";
}

def StrlcpyChk : Builtin {
  let Spellings = ["__builtin___strlcpy_chk"];
  let Attributes = [FunctionWithBuiltinPrefix, NoThrow];
  let Prototype = "size_t(char*, char const*, size_t, size_t)";
}

def StrncatChk : Builtin {
  let Spellings = ["__builtin___strncat_chk"];
  let Attributes = [FunctionWithBuiltinPrefix, NoThrow];
  let Prototype = "char*(char*, char const*, size_t, size_t)";
}

def StrncpyChk : Builtin {
  let Spellings = ["__builtin___strncpy_chk"];
  let Attributes = [FunctionWithBuiltinPrefix, NoThrow];
  let Prototype = "char*(char*, char const*, size_t, size_t)";
}

def StpncpyChk : Builtin {
  let Spellings = ["__builtin___stpncpy_chk"];
  let Attributes = [FunctionWithBuiltinPrefix, NoThrow];
  let Prototype = "char*(char*, char const*, size_t, size_t)";
}

def SNPrintfChk : Builtin {
  let Spellings = ["__builtin___snprintf_chk"];
  let Attributes = [FunctionWithBuiltinPrefix, PrintfFormat<4>];
  let Prototype = "int(char* restrict, size_t, int, size_t, char const* restrict, ...)";
}

def SPrintfChk : Builtin {
  let Spellings = ["__builtin___sprintf_chk"];
  let Attributes = [FunctionWithBuiltinPrefix, PrintfFormat<3>];
  let Prototype = "int(char* restrict, int, size_t, char const* restrict, ...)";
}

def VSNPrintfChk : Builtin {
  let Spellings = ["__builtin___vsnprintf_chk"];
  let Attributes = [FunctionWithBuiltinPrefix, VPrintfFormat<4>];
  let Prototype = "int(char* restrict, size_t, int, size_t, char const* restrict, __builtin_va_list)";
}

def VSPrintfChk : Builtin {
  let Spellings = ["__builtin___vsprintf_chk"];
  let Attributes = [FunctionWithBuiltinPrefix, VPrintfFormat<3>];
  let Prototype = "int(char* restrict, int, size_t, char const* restrict, __builtin_va_list)";
}

def FPrintfChk : Builtin {
  let Spellings = ["__builtin___fprintf_chk"];
  let Attributes = [FunctionWithBuiltinPrefix, PrintfFormat<2>];
  let Prototype = "int(FILE* restrict, int, char const* restrict, ...)";
}

def PrintfChk : Builtin {
  let Spellings = ["__builtin___printf_chk"];
  let Attributes = [FunctionWithBuiltinPrefix, PrintfFormat<1>];
  let Prototype = "int(int, char const* restrict, ...)";
}

def VFPrintfChk : Builtin {
  let Spellings = ["__builtin___vfprintf_chk"];
  let Attributes = [FunctionWithBuiltinPrefix, VPrintfFormat<2>];
  let Prototype = "int(FILE* restrict, int, char const* restrict, __builtin_va_list)";
}

def VPrintfChk : Builtin {
  let Spellings = ["__builtin___vprintf_chk"];
  let Attributes = [FunctionWithBuiltinPrefix, VPrintfFormat<1>];
  let Prototype = "int(int, char const* restrict, __builtin_va_list)";
}

def Unpredictable : Builtin {
  let Spellings = ["__builtin_unpredictable"];
  let Attributes = [NoThrow, Const];
  let Prototype = "long int(long int)";
}

def Expect : Builtin {
  let Spellings = ["__builtin_expect"];
  let Attributes = [NoThrow, Const, Constexpr];
  let Prototype = "long int(long int, long int)";
}

def ExpectWithProbability : Builtin {
  let Spellings = ["__builtin_expect_with_probability"];
  let Attributes = [NoThrow, Const, Constexpr];
  let Prototype = "long int(long int, long int, double)";
}

def Prefetch : Builtin {
  let Spellings = ["__builtin_prefetch"];
  let Attributes = [NoThrow, Const];
  let Prototype = "void(void const*, ...)";
}

def ReadCycleCounter : Builtin {
  let Spellings = ["__builtin_readcyclecounter"];
  let Attributes = [NoThrow];
  let Prototype = "unsigned long long int()";
}

def ReadSteadyCounter : Builtin {
  let Spellings = ["__builtin_readsteadycounter"];
  let Attributes = [NoThrow];
  let Prototype = "unsigned long long int()";
}

def Trap : Builtin {
  let Spellings = ["__builtin_trap"];
  let Attributes = [NoThrow, NoReturn];
  let Prototype = "void()";
}

def VerboseTrap : Builtin {
  let Spellings = ["__builtin_verbose_trap"];
  let Attributes = [NoThrow, NoReturn];
  let Prototype = "void(char const*, char const*)";
}

def Debugtrap : Builtin {
  let Spellings = ["__builtin_debugtrap"];
  let Attributes = [NoThrow];
  let Prototype = "void()";
}

def Unreachable : Builtin {
  let Spellings = ["__builtin_unreachable"];
  let Attributes = [NoThrow, NoReturn];
  let Prototype = "void()";
}

def AllowRuntimeCheck : Builtin {
  let Spellings = ["__builtin_allow_runtime_check"];
  let Attributes = [NoThrow, Pure, Const];
  let Prototype = "bool(char const*)";
}

def ShuffleVector : Builtin {
  let Spellings = ["__builtin_shufflevector"];
  let Attributes = [NoThrow, Const, CustomTypeChecking];
  let Prototype = "void(...)";
}

def ConvertVector : Builtin {
  let Spellings = ["__builtin_convertvector"];
  let Attributes = [NoThrow, Const, CustomTypeChecking];
  let Prototype = "void(...)";
}

def AllocaUninitialized : Builtin {
  let Spellings = ["__builtin_alloca_uninitialized"];
  let Attributes = [FunctionWithBuiltinPrefix, NoThrow];
  let Prototype = "void*(size_t)";
}

def AllocaWithAlign : Builtin {
  let Spellings = ["__builtin_alloca_with_align"];
  let Attributes = [FunctionWithBuiltinPrefix, NoThrow];
  let Prototype = "void*(size_t, _Constant size_t)";
}

def AllocaWithAlignUninitialized : Builtin {
  let Spellings = ["__builtin_alloca_with_align_uninitialized"];
  let Attributes = [FunctionWithBuiltinPrefix, NoThrow];
  let Prototype = "void*(size_t, _Constant size_t)";
}

def CallWithStaticChain : Builtin {
  let Spellings = ["__builtin_call_with_static_chain"];
  let Attributes = [NoThrow, CustomTypeChecking];
  let Prototype = "void(...)";
}

def NondetermenisticValue : Builtin {
  let Spellings = ["__builtin_nondeterministic_value"];
  let Attributes = [NoThrow, CustomTypeChecking];
  let Prototype = "void(...)";
}

def ElementwiseAbs : Builtin {
  let Spellings = ["__builtin_elementwise_abs"];
  let Attributes = [NoThrow, Const, CustomTypeChecking];
  let Prototype = "void(...)";
}

def ElementwiseACos : Builtin {
  let Spellings = ["__builtin_elementwise_acos"];
  let Attributes = [NoThrow, Const, CustomTypeChecking];
  let Prototype = "void(...)";
}

def ElementwiseASin : Builtin {
  let Spellings = ["__builtin_elementwise_asin"];
  let Attributes = [NoThrow, Const, CustomTypeChecking];
  let Prototype = "void(...)";
}

def ElementwiseATan : Builtin {
  let Spellings = ["__builtin_elementwise_atan"];
  let Attributes = [NoThrow, Const, CustomTypeChecking];
  let Prototype = "void(...)";
}

def ElementwiseBitreverse : Builtin {
  let Spellings = ["__builtin_elementwise_bitreverse"];
  let Attributes = [NoThrow, Const, CustomTypeChecking];
  let Prototype = "void(...)";
}

def ElementwiseMax : Builtin {
  let Spellings = ["__builtin_elementwise_max"];
  let Attributes = [NoThrow, Const, CustomTypeChecking];
  let Prototype = "void(...)";
}

def ElementwiseMin : Builtin {
  let Spellings = ["__builtin_elementwise_min"];
  let Attributes = [NoThrow, Const, CustomTypeChecking];
  let Prototype = "void(...)";
}

def ElementwiseCeil : Builtin {
  let Spellings = ["__builtin_elementwise_ceil"];
  let Attributes = [NoThrow, Const, CustomTypeChecking];
  let Prototype = "void(...)";
}

def ElementwiseCos : Builtin {
  let Spellings = ["__builtin_elementwise_cos"];
  let Attributes = [NoThrow, Const, CustomTypeChecking];
  let Prototype = "void(...)";
}

def ElementwiseCosh : Builtin {
  let Spellings = ["__builtin_elementwise_cosh"];
  let Attributes = [NoThrow, Const, CustomTypeChecking];
  let Prototype = "void(...)";
}

def ElementwiseExp : Builtin {
  let Spellings = ["__builtin_elementwise_exp"];
  let Attributes = [NoThrow, Const, CustomTypeChecking];
  let Prototype = "void(...)";
}

def ElementwiseExp2 : Builtin {
  let Spellings = ["__builtin_elementwise_exp2"];
  let Attributes = [NoThrow, Const, CustomTypeChecking];
  let Prototype = "void(...)";
}

def ElementwiseFloor : Builtin {
  let Spellings = ["__builtin_elementwise_floor"];
  let Attributes = [NoThrow, Const, CustomTypeChecking];
  let Prototype = "void(...)";
}

def ElementwiseLog : Builtin {
  let Spellings = ["__builtin_elementwise_log"];
  let Attributes = [NoThrow, Const, CustomTypeChecking];
  let Prototype = "void(...)";
}

def ElementwiseLog2 : Builtin {
  let Spellings = ["__builtin_elementwise_log2"];
  let Attributes = [NoThrow, Const, CustomTypeChecking];
  let Prototype = "void(...)";
}

def ElementwiseLog10 : Builtin {
  let Spellings = ["__builtin_elementwise_log10"];
  let Attributes = [NoThrow, Const, CustomTypeChecking];
  let Prototype = "void(...)";
}

def ElementwisePow : Builtin {
  let Spellings = ["__builtin_elementwise_pow"];
  let Attributes = [NoThrow, Const, CustomTypeChecking];
  let Prototype = "void(...)";
}

def ElementwiseRoundEven : Builtin {
  let Spellings = ["__builtin_elementwise_roundeven"];
  let Attributes = [NoThrow, Const, CustomTypeChecking];
  let Prototype = "void(...)";
}

def ElementwiseRound : Builtin {
  let Spellings = ["__builtin_elementwise_round"];
  let Attributes = [NoThrow, Const, CustomTypeChecking];
  let Prototype = "void(...)";
}

def ElementwiseRint : Builtin {
  let Spellings = ["__builtin_elementwise_rint"];
  let Attributes = [NoThrow, Const, CustomTypeChecking];
  let Prototype = "void(...)";
}

def ElementwiseNearbyInt : Builtin {
  let Spellings = ["__builtin_elementwise_nearbyint"];
  let Attributes = [NoThrow, Const, CustomTypeChecking];
  let Prototype = "void(...)";
}

def ElementwiseSin : Builtin {
  let Spellings = ["__builtin_elementwise_sin"];
  let Attributes = [NoThrow, Const, CustomTypeChecking];
  let Prototype = "void(...)";
}

def ElementwiseSinh : Builtin {
  let Spellings = ["__builtin_elementwise_sinh"];
  let Attributes = [NoThrow, Const, CustomTypeChecking];
  let Prototype = "void(...)";
}

def ElementwiseSqrt : Builtin {
  let Spellings = ["__builtin_elementwise_sqrt"];
  let Attributes = [NoThrow, Const, CustomTypeChecking];
  let Prototype = "void(...)";
}

def ElementwiseTan : Builtin {
  let Spellings = ["__builtin_elementwise_tan"];
  let Attributes = [NoThrow, Const, CustomTypeChecking];
  let Prototype = "void(...)";
}

def ElementwiseTanh : Builtin {
  let Spellings = ["__builtin_elementwise_tanh"];
  let Attributes = [NoThrow, Const, CustomTypeChecking];
  let Prototype = "void(...)";
}

def ElementwiseTrunc : Builtin {
  let Spellings = ["__builtin_elementwise_trunc"];
  let Attributes = [NoThrow, Const, CustomTypeChecking];
  let Prototype = "void(...)";
}

def ElementwiseCanonicalize : Builtin {
  let Spellings = ["__builtin_elementwise_canonicalize"];
  let Attributes = [NoThrow, Const, CustomTypeChecking];
  let Prototype = "void(...)";
}

def ElementwiseCopysign : Builtin {
  let Spellings = ["__builtin_elementwise_copysign"];
  let Attributes = [NoThrow, Const, CustomTypeChecking];
  let Prototype = "void(...)";
}

def ElementwiseFma : Builtin {
  let Spellings = ["__builtin_elementwise_fma"];
  let Attributes = [NoThrow, Const, CustomTypeChecking];
  let Prototype = "void(...)";
}

def ElementwiseAddSat : Builtin {
  let Spellings = ["__builtin_elementwise_add_sat"];
  let Attributes = [NoThrow, Const, CustomTypeChecking];
  let Prototype = "void(...)";
}

def ElementwiseSubSat : Builtin {
  let Spellings = ["__builtin_elementwise_sub_sat"];
  let Attributes = [NoThrow, Const, CustomTypeChecking];
  let Prototype = "void(...)";
}

def ReduceMax : Builtin {
  let Spellings = ["__builtin_reduce_max"];
  let Attributes = [NoThrow, Const, CustomTypeChecking];
  let Prototype = "void(...)";
}

def ReduceMin : Builtin {
  let Spellings = ["__builtin_reduce_min"];
  let Attributes = [NoThrow, Const, CustomTypeChecking];
  let Prototype = "void(...)";
}

def ReduceXor : Builtin {
  let Spellings = ["__builtin_reduce_xor"];
  let Attributes = [NoThrow, Const, CustomTypeChecking];
  let Prototype = "void(...)";
}

def ReduceOr : Builtin {
  let Spellings = ["__builtin_reduce_or"];
  let Attributes = [NoThrow, Const, CustomTypeChecking];
  let Prototype = "void(...)";
}

def ReduceAnd : Builtin {
  let Spellings = ["__builtin_reduce_and"];
  let Attributes = [NoThrow, Const, CustomTypeChecking];
  let Prototype = "void(...)";
}

def ReduceAdd : Builtin {
  let Spellings = ["__builtin_reduce_add"];
  let Attributes = [NoThrow, Const, CustomTypeChecking];
  let Prototype = "void(...)";
}

def ReduceMul : Builtin {
  let Spellings = ["__builtin_reduce_mul"];
  let Attributes = [NoThrow, Const, CustomTypeChecking];
  let Prototype = "void(...)";
}

def MatrixTranspose : Builtin {
  let Spellings = ["__builtin_matrix_transpose"];
  let Attributes = [NoThrow, FunctionWithBuiltinPrefix, CustomTypeChecking];
  let Prototype = "void(...)";
}

def MatrixColumnMajorLoad : Builtin {
  let Spellings = ["__builtin_matrix_column_major_load"];
  let Attributes = [NoThrow, FunctionWithBuiltinPrefix, CustomTypeChecking];
  let Prototype = "void(...)";
}

def MatrixColumnMajorStore : Builtin {
  let Spellings = ["__builtin_matrix_column_major_store"];
  let Attributes = [NoThrow, FunctionWithBuiltinPrefix, CustomTypeChecking];
  let Prototype = "void(...)";
}

// "Overloaded" Atomic operator builtins.  These are overloaded to support data
// types of i8, i16, i32, i64, and i128.  The front-end sees calls to the
// non-suffixed version of these (which has a bogus type) and transforms them to
// the right overloaded version in Sema (plus casts).

def SyncFetchAndAdd : Builtin {
  let Spellings = ["__sync_fetch_and_add"];
  let Attributes = [CustomTypeChecking];
  let Prototype = "void(...)";
}

def SyncFetchAndAddN : Builtin, SyncBuiltinsTemplate {
  let Spellings = ["__sync_fetch_and_add_"];
  let Attributes = [CustomTypeChecking, NoThrow];
  let Prototype = "T(T volatile*, T, ...)";
}

def SyncFetchAndSub : Builtin {
  let Spellings = ["__sync_fetch_and_sub"];
  let Attributes = [CustomTypeChecking];
  let Prototype = "void(...)";
}

def SyncFetchAndSubN : Builtin, SyncBuiltinsTemplate {
  let Spellings = ["__sync_fetch_and_sub_"];
  let Attributes = [CustomTypeChecking, NoThrow];
  let Prototype = "T(T volatile*, T, ...)";
}

def SyncFetchAndOr : Builtin {
  let Spellings = ["__sync_fetch_and_or"];
  let Attributes = [CustomTypeChecking];
  let Prototype = "void(...)";
}

def SyncFetchAndOrN : Builtin, SyncBuiltinsTemplate {
  let Spellings = ["__sync_fetch_and_or_"];
  let Attributes = [CustomTypeChecking, NoThrow];
  let Prototype = "T(T volatile*, T, ...)";
}

def SyncFetchAndAnd : Builtin {
  let Spellings = ["__sync_fetch_and_and"];
  let Attributes = [CustomTypeChecking];
  let Prototype = "void(...)";
}

def SyncFetchAndAndN : Builtin, SyncBuiltinsTemplate {
  let Spellings = ["__sync_fetch_and_and_"];
  let Attributes = [CustomTypeChecking, NoThrow];
  let Prototype = "T(T volatile*, T, ...)";
}

def SyncFetchAndXor : Builtin {
  let Spellings = ["__sync_fetch_and_xor"];
  let Attributes = [CustomTypeChecking];
  let Prototype = "void(...)";
}

def SyncFetchAndXorN : Builtin, SyncBuiltinsTemplate {
  let Spellings = ["__sync_fetch_and_xor_"];
  let Attributes = [CustomTypeChecking, NoThrow];
  let Prototype = "T(T volatile*, T, ...)";
}

def SyncFetchAndNand : Builtin {
  let Spellings = ["__sync_fetch_and_nand"];
  let Attributes = [CustomTypeChecking];
  let Prototype = "void(...)";
}

def SyncFetchAndNandN : Builtin, SyncBuiltinsTemplate {
  let Spellings = ["__sync_fetch_and_nand_"];
  let Attributes = [CustomTypeChecking, NoThrow];
  let Prototype = "T(T volatile*, T, ...)";
}

def SyncAddAndFetch : Builtin {
  let Spellings = ["__sync_add_and_fetch"];
  let Attributes = [CustomTypeChecking];
  let Prototype = "void(...)";
}

def SyncAddAndFetchN : Builtin, SyncBuiltinsTemplate {
  let Spellings = ["__sync_add_and_fetch_"];
  let Attributes = [CustomTypeChecking, NoThrow];
  let Prototype = "T(T volatile*, T, ...)";
}

def SyncSubAndFetch : Builtin {
  let Spellings = ["__sync_sub_and_fetch"];
  let Attributes = [CustomTypeChecking];
  let Prototype = "void(...)";
}

def SyncSubAndFetchN : Builtin, SyncBuiltinsTemplate {
  let Spellings = ["__sync_sub_and_fetch_"];
  let Attributes = [CustomTypeChecking, NoThrow];
  let Prototype = "T(T volatile*, T, ...)";
}

def SyncOrAndFetch : Builtin {
  let Spellings = ["__sync_or_and_fetch"];
  let Attributes = [CustomTypeChecking];
  let Prototype = "void(...)";
}

def SyncOrAndFetchN : Builtin, SyncBuiltinsTemplate {
  let Spellings = ["__sync_or_and_fetch_"];
  let Attributes = [CustomTypeChecking, NoThrow];
  let Prototype = "T(T volatile*, T, ...)";
}

def SyncAndAndFetch : Builtin {
  let Spellings = ["__sync_and_and_fetch"];
  let Attributes = [CustomTypeChecking];
  let Prototype = "void(...)";
}

def SyncAndAndFetchN : Builtin, SyncBuiltinsTemplate {
  let Spellings = ["__sync_and_and_fetch_"];
  let Attributes = [CustomTypeChecking, NoThrow];
  let Prototype = "T(T volatile*, T, ...)";
}

def SyncXorAndFetch : Builtin {
  let Spellings = ["__sync_xor_and_fetch"];
  let Attributes = [CustomTypeChecking];
  let Prototype = "void(...)";
}

def SyncXorAndFetchN : Builtin, SyncBuiltinsTemplate {
  let Spellings = ["__sync_xor_and_fetch_"];
  let Attributes = [CustomTypeChecking, NoThrow];
  let Prototype = "T(T volatile*, T, ...)";
}

def SyncNandAndFetch : Builtin {
  let Spellings = ["__sync_nand_and_fetch"];
  let Attributes = [CustomTypeChecking];
  let Prototype = "void(...)";
}

def SyncNandAndFetchN : Builtin, SyncBuiltinsTemplate {
  let Spellings = ["__sync_nand_and_fetch_"];
  let Attributes = [CustomTypeChecking, NoThrow];
  let Prototype = "T(T volatile*, T, ...)";
}

def SyncBoolCompareAndSwap : Builtin {
  let Spellings = ["__sync_bool_compare_and_swap"];
  let Attributes = [CustomTypeChecking];
  let Prototype = "void(...)";
}

def SyncBoolCompareAndSwapN : Builtin, SyncBuiltinsTemplate {
  let Spellings = ["__sync_bool_compare_and_swap_"];
  let Attributes = [CustomTypeChecking, NoThrow];
  let Prototype = "bool(T volatile*, T, T, ...)";
}

def SyncValCompareAndSwap : Builtin {
  let Spellings = ["__sync_val_compare_and_swap"];
  let Attributes = [CustomTypeChecking];
  let Prototype = "void(...)";
}

def SynLockValCompareAndSwapN : Builtin, SyncBuiltinsTemplate {
  let Spellings = ["__sync_val_compare_and_swap_"];
  let Attributes = [CustomTypeChecking, NoThrow];
  let Prototype = "T(T volatile*, T, T, ...)";
}

def SyncLockTestAndSet : Builtin {
  let Spellings = ["__sync_lock_test_and_set"];
  let Attributes = [CustomTypeChecking];
  let Prototype = "void(...)";
}

def SynLockLockTestAndSetN : Builtin, SyncBuiltinsTemplate {
  let Spellings = ["__sync_lock_test_and_set_"];
  let Attributes = [CustomTypeChecking, NoThrow];
  let Prototype = "T(T volatile*, T, ...)";
}

def SyncLockRelease : Builtin {
  let Spellings = ["__sync_lock_release"];
  let Attributes = [CustomTypeChecking];
  let Prototype = "void(...)";
}

def SyncLockReleaseN : Builtin, SyncBuiltinsTemplate {
  let Spellings = ["__sync_lock_release_"];
  let Attributes = [CustomTypeChecking, NoThrow];
  let Prototype = "void(T volatile*, ...)";
}

def SyncSwap : Builtin {
  let Spellings = ["__sync_swap"];
  let Attributes = [CustomTypeChecking];
  let Prototype = "void(...)";
}

def SyncSwapN : Builtin, SyncBuiltinsTemplate {
  let Spellings = ["__sync_swap_"];
  let Attributes = [CustomTypeChecking, NoThrow];
  let Prototype = "T(T volatile*, T, ...)";
}

// C11 _Atomic operations for <stdatomic.h>.
def C11AtomicInit : AtomicBuiltin {
  let Spellings = ["__c11_atomic_init"];
  let Attributes = [CustomTypeChecking];
  let Prototype = "void(...)";
}

def C11AtomicLoad : AtomicBuiltin {
  let Spellings = ["__c11_atomic_load"];
  let Attributes = [CustomTypeChecking];
  let Prototype = "void(...)";
}

def C11AtomicStore : AtomicBuiltin {
  let Spellings = ["__c11_atomic_store"];
  let Attributes = [CustomTypeChecking];
  let Prototype = "void(...)";
}

def C11AtomicExchange : AtomicBuiltin {
  let Spellings = ["__c11_atomic_exchange"];
  let Attributes = [CustomTypeChecking];
  let Prototype = "void(...)";
}

def C11AtomicCompareExchangeStrong : AtomicBuiltin {
  let Spellings = ["__c11_atomic_compare_exchange_strong"];
  let Attributes = [CustomTypeChecking];
  let Prototype = "void(...)";
}

def C11AtomicCompareExchangeWeak : AtomicBuiltin {
  let Spellings = ["__c11_atomic_compare_exchange_weak"];
  let Attributes = [CustomTypeChecking];
  let Prototype = "void(...)";
}

def C11AtomicFetchAdd : AtomicBuiltin {
  let Spellings = ["__c11_atomic_fetch_add"];
  let Attributes = [CustomTypeChecking];
  let Prototype = "void(...)";
}

def C11AtomicFetchSub : AtomicBuiltin {
  let Spellings = ["__c11_atomic_fetch_sub"];
  let Attributes = [CustomTypeChecking];
  let Prototype = "void(...)";
}

def C11AtomicFetchAnd : AtomicBuiltin {
  let Spellings = ["__c11_atomic_fetch_and"];
  let Attributes = [CustomTypeChecking];
  let Prototype = "void(...)";
}

def C11AtomicFetchOr : AtomicBuiltin {
  let Spellings = ["__c11_atomic_fetch_or"];
  let Attributes = [CustomTypeChecking];
  let Prototype = "void(...)";
}

def C11AtomicFetchXor : AtomicBuiltin {
  let Spellings = ["__c11_atomic_fetch_xor"];
  let Attributes = [CustomTypeChecking];
  let Prototype = "void(...)";
}

def C11AtomicFetchNand : AtomicBuiltin {
  let Spellings = ["__c11_atomic_fetch_nand"];
  let Attributes = [CustomTypeChecking];
  let Prototype = "void(...)";
}

def C11AtomicFetchMax : AtomicBuiltin {
  let Spellings = ["__c11_atomic_fetch_max"];
  let Attributes = [CustomTypeChecking];
  let Prototype = "void(...)";
}

def C11AtomicFetchMin : AtomicBuiltin {
  let Spellings = ["__c11_atomic_fetch_min"];
  let Attributes = [CustomTypeChecking];
  let Prototype = "void(...)";
}

def C11AtomicThreadFence : Builtin {
  let Spellings = ["__c11_atomic_thread_fence"];
  let Attributes = [NoThrow];
  let Prototype = "void(int)";
}

def C11AtomicSignalFence : Builtin {
  let Spellings = ["__c11_atomic_signal_fence"];
  let Attributes = [NoThrow];
  let Prototype = "void(int)";
}

def C11AtomicIsLockFree : Builtin {
  let Spellings = ["__c11_atomic_is_lock_free"];
  let Attributes = [NoThrow, Constexpr];
  let Prototype = "bool(size_t)";
}

// GNU atomic builtins.
def AtomicLoad : AtomicBuiltin {
  let Spellings = ["__atomic_load"];
  let Attributes = [CustomTypeChecking];
  let Prototype = "void(...)";
}

def AtomicLoadN : AtomicBuiltin {
  let Spellings = ["__atomic_load_n"];
  let Attributes = [CustomTypeChecking];
  let Prototype = "void(...)";
}

def AtomicStore : AtomicBuiltin {
  let Spellings = ["__atomic_store"];
  let Attributes = [CustomTypeChecking];
  let Prototype = "void(...)";
}

def AtomicStoreN : AtomicBuiltin {
  let Spellings = ["__atomic_store_n"];
  let Attributes = [CustomTypeChecking];
  let Prototype = "void(...)";
}

def AtomicExchange : AtomicBuiltin {
  let Spellings = ["__atomic_exchange"];
  let Attributes = [CustomTypeChecking];
  let Prototype = "void(...)";
}

def AtomicExchangeN : AtomicBuiltin {
  let Spellings = ["__atomic_exchange_n"];
  let Attributes = [CustomTypeChecking];
  let Prototype = "void(...)";
}

def AtomicCompareExchange : AtomicBuiltin {
  let Spellings = ["__atomic_compare_exchange"];
  let Attributes = [CustomTypeChecking];
  let Prototype = "void(...)";
}

def AtomicCompareExchangeN : AtomicBuiltin {
  let Spellings = ["__atomic_compare_exchange_n"];
  let Attributes = [CustomTypeChecking];
  let Prototype = "void(...)";
}

def AtomicFetchAdd : AtomicBuiltin {
  let Spellings = ["__atomic_fetch_add"];
  let Attributes = [CustomTypeChecking];
  let Prototype = "void(...)";
}

def AtomicFetchSub : AtomicBuiltin {
  let Spellings = ["__atomic_fetch_sub"];
  let Attributes = [CustomTypeChecking];
  let Prototype = "void(...)";
}

def AtomicFetchAnd : AtomicBuiltin {
  let Spellings = ["__atomic_fetch_and"];
  let Attributes = [CustomTypeChecking];
  let Prototype = "void(...)";
}

def AtomicFetchOr : AtomicBuiltin {
  let Spellings = ["__atomic_fetch_or"];
  let Attributes = [CustomTypeChecking];
  let Prototype = "void(...)";
}

def AtomicFetchXor : AtomicBuiltin {
  let Spellings = ["__atomic_fetch_xor"];
  let Attributes = [CustomTypeChecking];
  let Prototype = "void(...)";
}

def AtomicFetchNand : AtomicBuiltin {
  let Spellings = ["__atomic_fetch_nand"];
  let Attributes = [CustomTypeChecking];
  let Prototype = "void(...)";
}

def AtomicAddFetch : AtomicBuiltin {
  let Spellings = ["__atomic_add_fetch"];
  let Attributes = [CustomTypeChecking];
  let Prototype = "void(...)";
}

def AtomicSubFetch : AtomicBuiltin {
  let Spellings = ["__atomic_sub_fetch"];
  let Attributes = [CustomTypeChecking];
  let Prototype = "void(...)";
}

def AtomicAndFetch : AtomicBuiltin {
  let Spellings = ["__atomic_and_fetch"];
  let Attributes = [CustomTypeChecking];
  let Prototype = "void(...)";
}

def AtomicOrFetch : AtomicBuiltin {
  let Spellings = ["__atomic_or_fetch"];
  let Attributes = [CustomTypeChecking];
  let Prototype = "void(...)";
}

def AtomicXorFetch : AtomicBuiltin {
  let Spellings = ["__atomic_xor_fetch"];
  let Attributes = [CustomTypeChecking];
  let Prototype = "void(...)";
}

def AtomicMaxFetch : AtomicBuiltin {
  let Spellings = ["__atomic_max_fetch"];
  let Attributes = [CustomTypeChecking];
  let Prototype = "void(...)";
}

def AtomicMinFetch : AtomicBuiltin {
  let Spellings = ["__atomic_min_fetch"];
  let Attributes = [CustomTypeChecking];
  let Prototype = "void(...)";
}

def AtomicNandFetch : AtomicBuiltin {
  let Spellings = ["__atomic_nand_fetch"];
  let Attributes = [CustomTypeChecking];
  let Prototype = "void(...)";
}

def AtomicTestAndSet : Builtin {
  let Spellings = ["__atomic_test_and_set"];
  let Attributes = [NoThrow];
  let Prototype = "bool(void volatile*, int)";
}

def AtomicClear : Builtin {
  let Spellings = ["__atomic_clear"];
  let Attributes = [NoThrow];
  let Prototype = "void(void volatile*, int)";
}

def AtomicThreadFence : Builtin {
  let Spellings = ["__atomic_thread_fence"];
  let Attributes = [NoThrow];
  let Prototype = "void(int)";
}

def AtomicSignalFence : Builtin {
  let Spellings = ["__atomic_signal_fence"];
  let Attributes = [NoThrow];
  let Prototype = "void(int)";
}

def AtomicAlwaysLockFree : Builtin {
  let Spellings = ["__atomic_always_lock_free"];
  let Attributes = [NoThrow, Constexpr];
  let Prototype = "bool(size_t, void const volatile*)";
}

def AtomicIsLockFree : Builtin {
  let Spellings = ["__atomic_is_lock_free"];
  let Attributes = [NoThrow, Constexpr];
  let Prototype = "bool(size_t, void const volatile*)";
}

// GNU atomic builtins with atomic scopes.
def ScopedAtomicLoad : AtomicBuiltin {
  let Spellings = ["__scoped_atomic_load"];
  let Attributes = [CustomTypeChecking];
  let Prototype = "void(...)";
}

def ScopedAtomicLoadN : AtomicBuiltin {
  let Spellings = ["__scoped_atomic_load_n"];
  let Attributes = [CustomTypeChecking];
  let Prototype = "void(...)";
}

def ScopedAtomicStore : AtomicBuiltin {
  let Spellings = ["__scoped_atomic_store"];
  let Attributes = [CustomTypeChecking];
  let Prototype = "void(...)";
}

def ScopedAtomicStoreN : AtomicBuiltin {
  let Spellings = ["__scoped_atomic_store_n"];
  let Attributes = [CustomTypeChecking];
  let Prototype = "void(...)";
}

def ScopedAtomicExchange : AtomicBuiltin {
  let Spellings = ["__scoped_atomic_exchange"];
  let Attributes = [CustomTypeChecking];
  let Prototype = "void(...)";
}

def ScopedAtomicExchangeN : AtomicBuiltin {
  let Spellings = ["__scoped_atomic_exchange_n"];
  let Attributes = [CustomTypeChecking];
  let Prototype = "void(...)";
}

def ScopedAtomicCompareExchange : AtomicBuiltin {
  let Spellings = ["__scoped_atomic_compare_exchange"];
  let Attributes = [CustomTypeChecking];
  let Prototype = "void(...)";
}

def ScopedAtomicCompareExchangeN : AtomicBuiltin {
  let Spellings = ["__scoped_atomic_compare_exchange_n"];
  let Attributes = [CustomTypeChecking];
  let Prototype = "void(...)";
}

def ScopedAtomicFetchAdd : AtomicBuiltin {
  let Spellings = ["__scoped_atomic_fetch_add"];
  let Attributes = [CustomTypeChecking];
  let Prototype = "void(...)";
}

def ScopedAtomicFetchSub : AtomicBuiltin {
  let Spellings = ["__scoped_atomic_fetch_sub"];
  let Attributes = [CustomTypeChecking];
  let Prototype = "void(...)";
}

def ScopedAtomicFetchAnd : AtomicBuiltin {
  let Spellings = ["__scoped_atomic_fetch_and"];
  let Attributes = [CustomTypeChecking];
  let Prototype = "void(...)";
}

def ScopedAtomicFetchOr : AtomicBuiltin {
  let Spellings = ["__scoped_atomic_fetch_or"];
  let Attributes = [CustomTypeChecking];
  let Prototype = "void(...)";
}

def ScopedAtomicFetchXor : AtomicBuiltin {
  let Spellings = ["__scoped_atomic_fetch_xor"];
  let Attributes = [CustomTypeChecking];
  let Prototype = "void(...)";
}

def ScopedAtomicFetchNand : AtomicBuiltin {
  let Spellings = ["__scoped_atomic_fetch_nand"];
  let Attributes = [CustomTypeChecking];
  let Prototype = "void(...)";
}

def ScopedAtomicFetchMin : AtomicBuiltin {
  let Spellings = ["__scoped_atomic_fetch_min"];
  let Attributes = [CustomTypeChecking];
  let Prototype = "void(...)";
}

def ScopedAtomicFetchMax : AtomicBuiltin {
  let Spellings = ["__scoped_atomic_fetch_max"];
  let Attributes = [CustomTypeChecking];
  let Prototype = "void(...)";
}

def ScopedAtomicAddFetch : AtomicBuiltin {
  let Spellings = ["__scoped_atomic_add_fetch"];
  let Attributes = [CustomTypeChecking];
  let Prototype = "void(...)";
}

def ScopedAtomicSubFetch : AtomicBuiltin {
  let Spellings = ["__scoped_atomic_sub_fetch"];
  let Attributes = [CustomTypeChecking];
  let Prototype = "void(...)";
}

def ScopedAtomicAndFetch : AtomicBuiltin {
  let Spellings = ["__scoped_atomic_and_fetch"];
  let Attributes = [CustomTypeChecking];
  let Prototype = "void(...)";
}

def ScopedAtomicOrFetch : AtomicBuiltin {
  let Spellings = ["__scoped_atomic_or_fetch"];
  let Attributes = [CustomTypeChecking];
  let Prototype = "void(...)";
}

def ScopedAtomicXorFetch : AtomicBuiltin {
  let Spellings = ["__scoped_atomic_xor_fetch"];
  let Attributes = [CustomTypeChecking];
  let Prototype = "void(...)";
}

def ScopedAtomicNandFetch : AtomicBuiltin {
  let Spellings = ["__scoped_atomic_nand_fetch"];
  let Attributes = [CustomTypeChecking];
  let Prototype = "void(...)";
}

def ScopedAtomicMinFetch : AtomicBuiltin {
  let Spellings = ["__scoped_atomic_min_fetch"];
  let Attributes = [CustomTypeChecking];
  let Prototype = "void(...)";
}

def ScopedAtomicMaxFetch : AtomicBuiltin {
  let Spellings = ["__scoped_atomic_max_fetch"];
  let Attributes = [CustomTypeChecking];
  let Prototype = "void(...)";
}

// OpenCL 2.0 atomic builtins.
def OpenCLAtomicInit : AtomicBuiltin {
  let Spellings = ["__opencl_atomic_init"];
  let Attributes = [CustomTypeChecking];
  let Prototype = "void(...)";
}

def OpenCLAtomicLoad : AtomicBuiltin {
  let Spellings = ["__opencl_atomic_load"];
  let Attributes = [CustomTypeChecking];
  let Prototype = "void(...)";
}

def OpenCLAtomicStore : AtomicBuiltin {
  let Spellings = ["__opencl_atomic_store"];
  let Attributes = [CustomTypeChecking];
  let Prototype = "void(...)";
}

def OpenCLAtomicCompareExchangeWeak : AtomicBuiltin {
  let Spellings = ["__opencl_atomic_compare_exchange_weak"];
  let Attributes = [CustomTypeChecking];
  let Prototype = "void(...)";
}

def OpenCLAtomicCompareExchangeStrong : AtomicBuiltin {
  let Spellings = ["__opencl_atomic_compare_exchange_strong"];
  let Attributes = [CustomTypeChecking];
  let Prototype = "void(...)";
}

def OpenCLAtomicExchange : AtomicBuiltin {
  let Spellings = ["__opencl_atomic_exchange"];
  let Attributes = [CustomTypeChecking];
  let Prototype = "void(...)";
}

def OpenCLAtomicFetchAdd : AtomicBuiltin {
  let Spellings = ["__opencl_atomic_fetch_add"];
  let Attributes = [CustomTypeChecking];
  let Prototype = "void(...)";
}

def OpenCLAtomicFetchSub : AtomicBuiltin {
  let Spellings = ["__opencl_atomic_fetch_sub"];
  let Attributes = [CustomTypeChecking];
  let Prototype = "void(...)";
}

def OpenCLAtomicFetchAnd : AtomicBuiltin {
  let Spellings = ["__opencl_atomic_fetch_and"];
  let Attributes = [CustomTypeChecking];
  let Prototype = "void(...)";
}

def OpenCLAtomicFetchOr : AtomicBuiltin {
  let Spellings = ["__opencl_atomic_fetch_or"];
  let Attributes = [CustomTypeChecking];
  let Prototype = "void(...)";
}

def OpenCLAtomicFetchXor : AtomicBuiltin {
  let Spellings = ["__opencl_atomic_fetch_xor"];
  let Attributes = [CustomTypeChecking];
  let Prototype = "void(...)";
}

def OpenCLAtomicFetchMin : AtomicBuiltin {
  let Spellings = ["__opencl_atomic_fetch_min"];
  let Attributes = [CustomTypeChecking];
  let Prototype = "void(...)";
}

def OpenCLAtomicFetchMax : AtomicBuiltin {
  let Spellings = ["__opencl_atomic_fetch_max"];
  let Attributes = [CustomTypeChecking];
  let Prototype = "void(...)";
}

// GCC does not support these, they are a Clang extension.
def AtomicFetchMax : AtomicBuiltin {
  let Spellings = ["__atomic_fetch_max"];
  let Attributes = [CustomTypeChecking];
  let Prototype = "void(...)";
}

def AtomicFetchMin : AtomicBuiltin {
  let Spellings = ["__atomic_fetch_min"];
  let Attributes = [CustomTypeChecking];
  let Prototype = "void(...)";
}

// HIP atomic builtins.
def HipAtomicLoad : AtomicBuiltin {
  let Spellings = ["__hip_atomic_load"];
  let Attributes = [CustomTypeChecking];
  let Prototype = "void(...)";
}

def HipAtomicStore : AtomicBuiltin {
  let Spellings = ["__hip_atomic_store"];
  let Attributes = [CustomTypeChecking];
  let Prototype = "void(...)";
}

def HipAtomicCompareExchangeWeak : AtomicBuiltin {
  let Spellings = ["__hip_atomic_compare_exchange_weak"];
  let Attributes = [CustomTypeChecking];
  let Prototype = "void(...)";
}

def HipAtomicCompareExchangeStrong : AtomicBuiltin {
  let Spellings = ["__hip_atomic_compare_exchange_strong"];
  let Attributes = [CustomTypeChecking];
  let Prototype = "void(...)";
}

def HipAtomicExchange : AtomicBuiltin {
  let Spellings = ["__hip_atomic_exchange"];
  let Attributes = [CustomTypeChecking];
  let Prototype = "void(...)";
}

def HipAtomicFetchAdd : AtomicBuiltin {
  let Spellings = ["__hip_atomic_fetch_add"];
  let Attributes = [CustomTypeChecking];
  let Prototype = "void(...)";
}

def HipAtomicFetchSub : AtomicBuiltin {
  let Spellings = ["__hip_atomic_fetch_sub"];
  let Attributes = [CustomTypeChecking];
  let Prototype = "void(...)";
}

def HipAtomicFetchAnd : AtomicBuiltin {
  let Spellings = ["__hip_atomic_fetch_and"];
  let Attributes = [CustomTypeChecking];
  let Prototype = "void(...)";
}

def HipAtomicFetchOr : AtomicBuiltin {
  let Spellings = ["__hip_atomic_fetch_or"];
  let Attributes = [CustomTypeChecking];
  let Prototype = "void(...)";
}

def HipAtomicFetchXor : AtomicBuiltin {
  let Spellings = ["__hip_atomic_fetch_xor"];
  let Attributes = [CustomTypeChecking];
  let Prototype = "void(...)";
}

def HipAtomicFetchMin : AtomicBuiltin {
  let Spellings = ["__hip_atomic_fetch_min"];
  let Attributes = [CustomTypeChecking];
  let Prototype = "void(...)";
}

def HipAtomicFetchMax : AtomicBuiltin {
  let Spellings = ["__hip_atomic_fetch_max"];
  let Attributes = [CustomTypeChecking];
  let Prototype = "void(...)";
}

// Non-overloaded atomic builtins.
def SyncSynchronize : Builtin {
  let Spellings = ["__sync_synchronize"];
  let Attributes = [NoThrow];
  let Prototype = "void()";
}

// GCC does not support these, they are a Clang extension.
def SyncFetchAndMin : Builtin {
  let Spellings = ["__sync_fetch_and_min"];
  let Attributes = [NoThrow];
  let Prototype = "int(int volatile*, int)";
}

def SyncFetchAndMax : Builtin {
  let Spellings = ["__sync_fetch_and_max"];
  let Attributes = [NoThrow];
  let Prototype = "int(int volatile*, int)";
}

def SyncFetchAndUMin : Builtin {
  let Spellings = ["__sync_fetch_and_umin"];
  let Attributes = [NoThrow];
  let Prototype = "unsigned int(unsigned int volatile*, unsigned int)";
}

def SyncFetchAndUMax : Builtin {
  let Spellings = ["__sync_fetch_and_umax"];
  let Attributes = [NoThrow];
  let Prototype = "unsigned int(unsigned int volatile*, unsigned int)";
}

// ignored glibc builtin, see https://sourceware.org/bugzilla/show_bug.cgi?id=25399
def WarnMemsetZeroLen : Builtin {
  let Spellings = ["__warn_memset_zero_len"];
  let Attributes = [NoThrow, Pure];
  let Prototype = "void()";
}

// Microsoft builtins. These are only active with -fms-extensions.
def Alloca : MSLangBuiltin {
  let Spellings = ["_alloca"];
  let Attributes = [NoThrow];
  let Prototype = "void*(size_t)";
}

def MSAnnotation : MSLangBuiltin {
  let Spellings = ["__annotation"];
  let Attributes = [NoThrow];
  let Prototype = "wchar_t const*(...)";
}

def MSAssume : MSLangBuiltin {
  let Spellings = ["__assume"];
  let Attributes = [NoThrow, Constexpr];
  let Prototype = "void(bool)";
}

def Bittest : MSLangBuiltin, MSInt32_64Template {
  let Spellings = ["_bittest"];
  let Attributes = [NoThrow];
  let Prototype = "unsigned char(T const*, T)";
}

def BittestAndComplement : MSLangBuiltin, MSInt32_64Template {
  let Spellings = ["_bittestandcomplement"];
  let Attributes = [NoThrow];
  let Prototype = "unsigned char(T*, T)";
}

def BittestAndReset : MSLangBuiltin, MSInt32_64Template {
  let Spellings = ["_bittestandreset"];
  let Attributes = [NoThrow];
  let Prototype = "unsigned char(T*, T)";
}

def BittestAndSet : MSLangBuiltin, MSInt32_64Template {
  let Spellings = ["_bittestandset"];
  let Attributes = [NoThrow];
  let Prototype = "unsigned char(T*, T)";
}

def MSByteswap : MSLibBuiltin<"stdlib.h">,
    Template<["unsigned short", "msuint32_t", "unsigned long long int"],
             ["_ushort",        "_ulong",     "_uint64"]> {
  let Spellings = ["_byteswap"];
  let Attributes = [NoThrow, Const];
  let Prototype = "T(T)";
}

def Debugbreak : MSLangBuiltin {
  let Spellings = ["__debugbreak"];
  let Attributes = [NoThrow];
  let Prototype = "void()";
}

def ExceptionCode : MSLangBuiltin {
  let Spellings = ["__exception_code", "_exception_code"];
  let Attributes = [NoThrow];
  let Prototype = "msuint32_t()";
}

def ExceptionInfo : MSLangBuiltin {
  let Spellings = ["__exception_info", "_exception_info"];
  let Attributes = [NoThrow];
  let Prototype = "void*()";
}

def AbnormalTermination : MSLangBuiltin {
  let Spellings = ["__abnormal_termination", "_abnormal_termination"];
  let Attributes = [NoThrow];
  let Prototype = "int()";
}

def GetExceptionInfo : MSLangBuiltin {
  let Spellings = ["__GetExceptionInfo"];
  let Attributes = [NoThrow, CustomTypeChecking, UnevaluatedArguments];
  let Prototype = "void*(...)";
  let Namespace = "std";
}

def InterlockedAnd : MSLangBuiltin, MSInt8_16_32Template {
  let Spellings = ["_InterlockedAnd"];
  let Attributes = [NoThrow];
  let Prototype = "T(T volatile*, T)";
}

def InterlockedCompareExchange : MSLangBuiltin, MSInt8_16_32_64Template {
  let Spellings = ["_InterlockedCompareExchange"];
  let Attributes = [NoThrow];
  let Prototype = "T(T volatile*, T, T)";
}

def InterlockedCompareExchangePointer : MSLangBuiltin {
  let Spellings = ["_InterlockedCompareExchangePointer"];
  let Attributes = [NoThrow];
  let Prototype = "void*(void* volatile*, void*, void*)";
}

def InterlockedCompareExchangePointer_nf : MSLangBuiltin {
  let Spellings = ["_InterlockedCompareExchangePointer_nf"];
  let Attributes = [NoThrow];
  let Prototype = "void*(void* volatile*, void*, void*)";
}

def InterlockedDecrement : MSLangBuiltin, MSInt16_32Template {
  let Spellings = ["_InterlockedDecrement"];
  let Attributes = [NoThrow];
  let Prototype = "T(T volatile*)";
}

def InterlockedExchange : MSLangBuiltin, MSInt8_16_32Template {
  let Spellings = ["_InterlockedExchange"];
  let Attributes = [NoThrow];
  let Prototype = "T(T volatile*, T)";
}

def InterlockedExchangeAdd : MSLangBuiltin, MSInt8_16_32Template {
  let Spellings = ["_InterlockedExchangeAdd"];
  let Attributes = [NoThrow];
  let Prototype = "T(T volatile*, T)";
}

def InterlockedExchangePointer : MSLangBuiltin {
  let Spellings = ["_InterlockedExchangePointer"];
  let Attributes = [NoThrow];
  let Prototype = "void*(void* volatile*, void*)";
}

def InterlockedExchangeSub : MSLangBuiltin, MSInt8_16_32Template {
  let Spellings = ["_InterlockedExchangeSub"];
  let Attributes = [NoThrow];
  let Prototype = "T(T volatile*, T)";
}

def InterlockedIncrement : MSLangBuiltin, MSInt16_32Template {
  let Spellings = ["_InterlockedIncrement"];
  let Attributes = [NoThrow];
  let Prototype = "T(T volatile*)";
}

def InterlockedOr : MSLangBuiltin, MSInt8_16_32Template {
  let Spellings = ["_InterlockedOr"];
  let Attributes = [NoThrow];
  let Prototype = "T(T volatile*, T)";
}

def InterlockedXor : MSLangBuiltin, MSInt8_16_32Template {
  let Spellings = ["_InterlockedXor"];
  let Attributes = [NoThrow];
  let Prototype = "T(T volatile*, T)";
}

def InterlockedBittestAndReset : MSLangBuiltin, MSInt32_64Template {
  let Spellings = ["_interlockedbittestandreset"];
  let Attributes = [NoThrow];
  let Prototype = "unsigned char(T volatile*, T)";
}

def InterlockedBittestAndReset_acq : MSLangBuiltin {
  let Spellings = ["_interlockedbittestandreset_acq"];
  let Attributes = [NoThrow];
  let Prototype = "unsigned char(msint32_t volatile*, msint32_t)";
}

def InterlockedBittestAndReset_nf : MSLangBuiltin {
  let Spellings = ["_interlockedbittestandreset_nf"];
  let Attributes = [NoThrow];
  let Prototype = "unsigned char(msint32_t volatile*, msint32_t)";
}

def InterlockedBittestAndReset_rel : MSLangBuiltin {
  let Spellings = ["_interlockedbittestandreset_rel"];
  let Attributes = [NoThrow];
  let Prototype = "unsigned char(msint32_t volatile*, msint32_t)";
}

def InterlockedBittestAndSet : MSLangBuiltin, MSInt32_64Template {
  let Spellings = ["_interlockedbittestandset"];
  let Attributes = [NoThrow];
  let Prototype = "unsigned char(T volatile*, T)";
}

def InterlockedBittestAndSet_acq : MSLangBuiltin {
  let Spellings = ["_interlockedbittestandset_acq"];
  let Attributes = [NoThrow];
  let Prototype = "unsigned char(msint32_t volatile*, msint32_t)";
}

def InterlockedBittestAndSet_nf : MSLangBuiltin {
  let Spellings = ["_interlockedbittestandset_nf"];
  let Attributes = [NoThrow];
  let Prototype = "unsigned char(msint32_t volatile*, msint32_t)";
}

def InterlockedBittestAndSet_rel : MSLangBuiltin {
  let Spellings = ["_interlockedbittestandset_rel"];
  let Attributes = [NoThrow];
  let Prototype = "unsigned char(msint32_t volatile*, msint32_t)";
}

def IsoVolatileLoad : MSLangBuiltin, Int8_16_32_64Template {
  let Spellings = ["__iso_volatile_load"];
  let Attributes = [NoThrow];
  let Prototype = "T(T const volatile*)";
}

def IsoVolatileStore : MSLangBuiltin, Int8_16_32_64Template {
  let Spellings = ["__iso_volatile_store"];
  let Attributes = [NoThrow];
  let Prototype = "void(T volatile*, T)";
}

def Noop : MSLangBuiltin {
  let Spellings = ["__noop"];
  let Attributes = [NoThrow, Constexpr];
  let Prototype = "int(...)";
}

def MSCountLeadingZeroes : MSLangBuiltin, MSUInt16_32_64Template {
  let Spellings = ["__lzcnt"];
  let Attributes = [NoThrow, Const, Constexpr];
  let Prototype = "T(T)";
}

def MSPopCount : MSLangBuiltin, MSUInt16_32_64Template {
  let Spellings = ["__popcnt"];
  let Attributes = [NoThrow, Const, Constexpr];
  let Prototype = "T(T)";
}

def MSReturnAddress : MSLangBuiltin {
  let Spellings = ["_ReturnAddress"];
  let Attributes = [NoThrow];
  let Prototype = "void*()";
}

def Rotl8 : MSLangBuiltin {
  let Spellings = ["_rotl8"];
  let Attributes = [NoThrow, Constexpr];
  let Prototype = "unsigned char(unsigned char, unsigned char)";
}

def Rotl16 : MSLangBuiltin {
  let Spellings = ["_rotl16"];
  let Attributes = [NoThrow, Constexpr];
  let Prototype = "unsigned short(unsigned short, unsigned char)";
}

def Rotl : MSLangBuiltin {
  let Spellings = ["_rotl"];
  let Attributes = [NoThrow, Constexpr];
  let Prototype = "unsigned int(unsigned int, int)";
}

def Lrotl : MSLangBuiltin {
  let Spellings = ["_lrotl"];
  let Attributes = [NoThrow, Constexpr];
  let Prototype = "unsigned long int(unsigned long int, int)";
}

def Rotl64 : MSLangBuiltin {
  let Spellings = ["_rotl64"];
  let Attributes = [NoThrow, Constexpr];
  let Prototype = "uint64_t(uint64_t, int)";
}

def Rotr8 : MSLangBuiltin {
  let Spellings = ["_rotr8"];
  let Attributes = [NoThrow, Constexpr];
  let Prototype = "unsigned char(unsigned char, unsigned char)";
}

def Rotr16 : MSLangBuiltin {
  let Spellings = ["_rotr16"];
  let Attributes = [NoThrow, Constexpr];
  let Prototype = "unsigned short(unsigned short, unsigned char)";
}

def Rotr : MSLangBuiltin {
  let Spellings = ["_rotr"];
  let Attributes = [NoThrow, Constexpr];
  let Prototype = "unsigned int(unsigned int, int)";
}

def Lrotr : MSLangBuiltin {
  let Spellings = ["_lrotr"];
  let Attributes = [NoThrow, Constexpr];
  let Prototype = "unsigned long int(unsigned long int, int)";
}

def Rotr64 : MSLangBuiltin {
  let Spellings = ["_rotr64"];
  let Attributes = [NoThrow, Constexpr];
  let Prototype = "uint64_t(uint64_t, int)";
}

def MSva_start : MSLangBuiltin {
  let Spellings = ["__va_start"];
  let Attributes = [NoThrow, CustomTypeChecking];
  let Prototype = "void(char**, ...)";
}

def FastFail : MSLangBuiltin {
  let Spellings = ["__fastfail"];
  let Attributes = [NoThrow, NoReturn];
  let Prototype = "void(unsigned int)";
}

// Microsoft library builtins.
def SetJmpEx : MSLibBuiltin<"setjmpex.h"> {
  let Spellings = ["_setjmpex"];
  let Attributes = [IgnoreSignature, ReturnsTwice];
  let Prototype = "int(jmp_buf)";
}

// C99 library functions
// C99 stdarg.h
def VaStart : LibBuiltin<"stdarg.h"> {
  let Spellings = ["va_start"];
  let Attributes = [NoThrow];
  let Prototype = "void(__builtin_va_list_ref, ...)";
}

def VaEnd : LibBuiltin<"stdarg.h"> {
  let Spellings = ["va_end"];
  let Attributes = [NoThrow];
  let Prototype = "void(__builtin_va_list_ref)";
  let AddBuiltinPrefixedAlias = 1;
}

def VaCopy : LibBuiltin<"stdarg.h"> {
  let Spellings = ["va_copy"];
  let Attributes = [NoThrow];
  let Prototype = "void(__builtin_va_list_ref, __builtin_va_list_ref)";
  let AddBuiltinPrefixedAlias = 1;
}

// C99 stdlib.h
def Abort : LibBuiltin<"stdlib.h"> {
  let Spellings = ["abort"];
  let Attributes = [NoThrow, NoReturn];
  let Prototype = "void()";
  let AddBuiltinPrefixedAlias = 1;
}

def Abs : IntMathTemplate, LibBuiltin<"stdlib.h"> {
  let Spellings = ["abs"];
  let Attributes = [NoThrow, Const];
  let Prototype = "T(T)";
  let AddBuiltinPrefixedAlias = 1;
}

def Calloc : LibBuiltin<"stdlib.h"> {
  let Spellings = ["calloc"];
  let Prototype = "void*(size_t, size_t)";
}

def Exit : LibBuiltin<"stdlib.h"> {
  let Spellings = ["exit", "_Exit"];
  let Attributes = [NoReturn];
  let Prototype = "void(int)";
}

def Malloc : LibBuiltin<"stdlib.h"> {
  let Spellings = ["malloc"];
  let Prototype = "void*(size_t)";
}

def Realloc : LibBuiltin<"stdlib.h"> {
  let Spellings = ["realloc"];
  let Prototype = "void*(void*, size_t)";
}

def Free : LibBuiltin<"stdlib.h"> {
  let Spellings = ["free"];
  let Prototype = "void(void*)";
}

def StrToD : LibBuiltin<"stdlib.h"> {
  let Spellings = ["strtod"];
  let Prototype = "double(char const*, char**)";
}

def StrToF : LibBuiltin<"stdlib.h"> {
  let Spellings = ["strtof"];
  let Prototype = "float(char const*, char**)";
}

def StrToLd : LibBuiltin<"stdlib.h"> {
  let Spellings = ["strtold"];
  let Prototype = "long double(char const*, char**)";
}

def StrToL : LibBuiltin<"stdlib.h"> {
  let Spellings = ["strtol"];
  let Prototype = "long int(char const*, char**, int)";
}

def StrToLL : LibBuiltin<"stdlib.h"> {
  let Spellings = ["strtoll"];
  let Prototype = "long long int(char const*, char**, int)";
}

def StrToUL : LibBuiltin<"stdlib.h"> {
  let Spellings = ["strtoul"];
  let Prototype = "unsigned long int(char const*, char**, int)";
}

def StrToULL : LibBuiltin<"stdlib.h"> {
  let Spellings = ["strtoull"];
  let Prototype = "unsigned long long int(char const*, char**, int)";
}

// C11 stdlib.h
def AlignedAlloc : LibBuiltin<"stdlib.h"> {
  let Spellings = ["aligned_alloc"];
  let Prototype = "void*(size_t, size_t)";
}

// C99 string.h
def MemCpy : LibBuiltin<"string.h"> {
  let Spellings = ["memcpy"];
  let Attributes = [NoThrow, Constexpr];
  let Prototype = "void*(void*, void const*, size_t)";
  let AddBuiltinPrefixedAlias = 1;
}

def BuiltinMemCmp : Builtin {
  let Spellings = ["__builtin_memcmp"];
  let Attributes = [FunctionWithBuiltinPrefix, NoThrow, Constexpr];
  let Prototype = "int(void const*, void const*, size_t)";
}

def MemCmp : LibBuiltin<"string.h"> {
  let Spellings = ["memcmp"];
  let Attributes = [Constexpr];
  let Prototype = "int(void const*, void const*, size_t)";
}

def MemMove : LibBuiltin<"string.h"> {
  let Spellings = ["memmove"];
  let Attributes = [NoThrow, Constexpr];
  let Prototype = "void*(void*, void const*, size_t)";
  let AddBuiltinPrefixedAlias = 1;
}

def StrCpy : LibBuiltin<"string.h"> {
  let Spellings = ["strcpy"];
  let Attributes = [NoThrow];
  let Prototype = "char*(char*, char const*)";
  let AddBuiltinPrefixedAlias = 1;
}

def StrNCpy : LibBuiltin<"string.h"> {
  let Spellings = ["strncpy"];
  let Attributes = [NoThrow];
  let Prototype = "char*(char*, char const*, size_t)";
  let AddBuiltinPrefixedAlias = 1;
}

def StrCmp : LibBuiltin<"string.h"> {
  let Spellings = ["strcmp"];
  let Attributes = [NoThrow, Constexpr];
  let Prototype = "int(char const*, char const*)";
  let AddBuiltinPrefixedAlias = 1;
}

def StrNCmp : LibBuiltin<"string.h"> {
  let Spellings = ["strncmp"];
  let Attributes = [NoThrow, Constexpr];
  let Prototype = "int(char const*, char const*, size_t)";
  let AddBuiltinPrefixedAlias = 1;
}

def StrCat : LibBuiltin<"string.h"> {
  let Spellings = ["strcat"];
  let Attributes = [NoThrow];
  let Prototype = "char*(char*, char const*)";
  let AddBuiltinPrefixedAlias = 1;
}

def StrNCat : LibBuiltin<"string.h"> {
  let Spellings = ["strncat"];
  let Attributes = [NoThrow];
  let Prototype = "char*(char*, char const*, size_t)";
  let AddBuiltinPrefixedAlias = 1;
}

def StrxFrm : LibBuiltin<"string.h"> {
  let Spellings = ["strxfrm"];
  let Prototype = "size_t(char*, char const*, size_t)";
}

def MemChr : LibBuiltin<"string.h"> {
  let Spellings = ["memchr"];
  let Attributes = [NoThrow, Constexpr];
  let Prototype = "void*(void const*, int, size_t)";
  let AddBuiltinPrefixedAlias = 1;
}

def StrChr : LibBuiltin<"string.h"> {
  let Spellings = ["strchr"];
  let Attributes = [NoThrow, Constexpr];
  let Prototype = "char*(char const*, int)";
  let AddBuiltinPrefixedAlias = 1;
}

def StrcSpn : LibBuiltin<"string.h"> {
  let Spellings = ["strcspn"];
  let Prototype = "size_t(char const*, char const*)";
}

def StrpBrk : LibBuiltin<"string.h"> {
  let Spellings = ["strpbrk"];
  let Attributes = [NoThrow];
  let Prototype = "char*(char const*, char const*)";
  let AddBuiltinPrefixedAlias = 1;
}

def StrrChr : LibBuiltin<"string.h"> {
  let Spellings = ["strrchr"];
  let Attributes = [NoThrow];
  let Prototype = "char*(char const*, int)";
  let AddBuiltinPrefixedAlias = 1;
}

def StrSpn : LibBuiltin<"string.h"> {
  let Spellings = ["strspn"];
  let Attributes = [NoThrow];
  let Prototype = "size_t(char const*, char const*)";
  let AddBuiltinPrefixedAlias = 1;
}

def StrStr : LibBuiltin<"string.h"> {
  let Spellings = ["strstr"];
  let Attributes = [NoThrow];
  let Prototype = "char*(char const*, char const*)";
  let AddBuiltinPrefixedAlias = 1;
}

def StrTok : LibBuiltin<"string.h"> {
  let Spellings = ["strtok"];
  let Prototype = "char*(char*, char const*)";
}

def MemSet : LibBuiltin<"string.h"> {
  let Spellings = ["memset"];
  let Attributes = [NoThrow];
  let Prototype = "void*(void*, int, size_t)";
  let AddBuiltinPrefixedAlias = 1;
}

def StrError : LibBuiltin<"string.h"> {
  let Spellings = ["strerror"];
  let Prototype = "char*(int)";
}

def StrLen : LibBuiltin<"string.h"> {
  let Spellings = ["strlen"];
  let Attributes = [NoThrow, Constexpr];
  let Prototype = "size_t(char const*)";
  let AddBuiltinPrefixedAlias = 1;
}

// C99 stdio.h
// FIXME: This list is incomplete.
def Printf : LibBuiltin<"stdio.h"> {
  let Spellings = ["printf"];
  let Attributes = [PrintfFormat<0>];
  let Prototype = "int(char const*, ...)";
}

// FIXME: The builtin and library function should have the same signature.
def BuiltinPrintf : Builtin {
  let Spellings = ["__builtin_printf"];
  let Attributes = [NoThrow, PrintfFormat<0>, FunctionWithBuiltinPrefix];
  let Prototype = "int(char const* restrict, ...)";
}

def FPrintf : LibBuiltin<"stdio.h"> {
  let Spellings = ["fprintf"];
  let Attributes = [NoThrow, PrintfFormat<1>];
  let Prototype = "int(FILE* restrict, char const* restrict, ...)";
  let AddBuiltinPrefixedAlias = 1;
}

def SnPrintf : LibBuiltin<"stdio.h"> {
  let Spellings = ["snprintf"];
  let Attributes = [NoThrow, PrintfFormat<2>];
  let Prototype = "int(char* restrict, size_t, char const* restrict, ...)";
  let AddBuiltinPrefixedAlias = 1;
}

def SPrintf : LibBuiltin<"stdio.h"> {
  let Spellings = ["sprintf"];
  let Attributes = [NoThrow, PrintfFormat<1>];
  let Prototype = "int(char* restrict, char const* restrict, ...)";
  let AddBuiltinPrefixedAlias = 1;
}

def VPrintf : LibBuiltin<"stdio.h"> {
  let Spellings = ["vprintf"];
  let Attributes = [NoThrow, VPrintfFormat<0>];
  let Prototype = "int(char const* restrict, __builtin_va_list)";
  let AddBuiltinPrefixedAlias = 1;
}

def VfPrintf : LibBuiltin<"stdio.h"> {
  let Spellings = ["vfprintf"];
  let Attributes = [NoThrow, VPrintfFormat<1>];
  let Prototype = "int(FILE* restrict, char const* restrict, __builtin_va_list)";
  let AddBuiltinPrefixedAlias = 1;
}

def VsnPrintf : LibBuiltin<"stdio.h"> {
  let Spellings = ["vsnprintf"];
  let Attributes = [NoThrow, VPrintfFormat<2>];
  let Prototype = "int(char* restrict, size_t, char const* restrict, __builtin_va_list)";
  let AddBuiltinPrefixedAlias = 1;
}

def VsPrintf : LibBuiltin<"stdio.h"> {
  let Spellings = ["vsprintf"];
  let Attributes = [NoThrow, VPrintfFormat<1>];
  let Prototype = "int(char* restrict, char const* restrict, __builtin_va_list)";
  let AddBuiltinPrefixedAlias = 1;
}

def Scanf : LibBuiltin<"stdio.h"> {
  let Spellings = ["scanf"];
  let Attributes = [ScanfFormat<0>];
  let Prototype = "int(char const* restrict, ...)";
  let AddBuiltinPrefixedAlias = 1;
}

def FScanf : LibBuiltin<"stdio.h"> {
  let Spellings = ["fscanf"];
  let Attributes = [ScanfFormat<1>];
  let Prototype = "int(FILE* restrict, char const* restrict, ...)";
  let AddBuiltinPrefixedAlias = 1;
}

def SScanf : LibBuiltin<"stdio.h"> {
  let Spellings = ["sscanf"];
  let Attributes = [ScanfFormat<1>];
  let Prototype = "int(char const* restrict, char const* restrict, ...)";
  let AddBuiltinPrefixedAlias = 1;
}

def VScanf : LibBuiltin<"stdio.h"> {
  let Spellings = ["vscanf"];
  let Attributes = [VScanfFormat<0>];
  let Prototype = "int(char const* restrict, __builtin_va_list)";
  let AddBuiltinPrefixedAlias = 1;
}

def VFScanf : LibBuiltin<"stdio.h"> {
  let Spellings = ["vfscanf"];
  let Attributes = [VScanfFormat<1>];
  let Prototype = "int(FILE* restrict, char const* restrict, __builtin_va_list)";
  let AddBuiltinPrefixedAlias = 1;
}

def VSScanf : LibBuiltin<"stdio.h"> {
  let Spellings = ["vsscanf"];
  let Attributes = [VScanfFormat<1>];
  let Prototype = "int(char const* restrict, char const* restrict, __builtin_va_list)";
  let AddBuiltinPrefixedAlias = 1;
}

def Fopen : LibBuiltin<"stdio.h"> {
  let Spellings = ["fopen"];
  let Prototype = "FILE*(char const*, char const*)";
}

def Fread : LibBuiltin<"stdio.h"> {
  let Spellings = ["fread"];
  let Prototype = "size_t(void*, size_t, size_t, FILE*)";
}

def Fwrite : LibBuiltin<"stdio.h"> {
  let Spellings = ["fwrite"];
  let Prototype = "size_t(void const*, size_t, size_t, FILE*)";
}

// C99 ctype.h

def IsAlNum : LibBuiltin<"ctype.h"> {
  let Spellings = ["isalnum"];
  let Attributes = [NoThrow, Pure];
  let Prototype = "int(int)";
}

def IsAlpha : LibBuiltin<"ctype.h"> {
  let Spellings = ["isalpha"];
  let Attributes = [NoThrow, Pure];
  let Prototype = "int(int)";
}

def IsBlank : LibBuiltin<"ctype.h"> {
  let Spellings = ["isblank"];
  let Attributes = [NoThrow, Pure];
  let Prototype = "int(int)";
}

def IsCntrl : LibBuiltin<"ctype.h"> {
  let Spellings = ["iscntrl"];
  let Attributes = [NoThrow, Pure];
  let Prototype = "int(int)";
}

def IsDigit : LibBuiltin<"ctype.h"> {
  let Spellings = ["isdigit"];
  let Attributes = [NoThrow, Pure];
  let Prototype = "int(int)";
}

def IsGraph : LibBuiltin<"ctype.h"> {
  let Spellings = ["isgraph"];
  let Attributes = [NoThrow, Pure];
  let Prototype = "int(int)";
}

def IsLower : LibBuiltin<"ctype.h"> {
  let Spellings = ["islower"];
  let Attributes = [NoThrow, Pure];
  let Prototype = "int(int)";
}

def IsPrint : LibBuiltin<"ctype.h"> {
  let Spellings = ["isprint"];
  let Attributes = [NoThrow, Pure];
  let Prototype = "int(int)";
}

def IsPunct : LibBuiltin<"ctype.h"> {
  let Spellings = ["ispunct"];
  let Attributes = [NoThrow, Pure];
  let Prototype = "int(int)";
}

def IsSpace : LibBuiltin<"ctype.h"> {
  let Spellings = ["isspace"];
  let Attributes = [NoThrow, Pure];
  let Prototype = "int(int)";
}

def IsUpper : LibBuiltin<"ctype.h"> {
  let Spellings = ["isupper"];
  let Attributes = [NoThrow, Pure];
  let Prototype = "int(int)";
}

def IsXDigit : LibBuiltin<"ctype.h"> {
  let Spellings = ["isxdigit"];
  let Attributes = [NoThrow, Pure];
  let Prototype = "int(int)";
}

def ToLower : LibBuiltin<"ctype.h"> {
  let Spellings = ["tolower"];
  let Attributes = [NoThrow, Pure];
  let Prototype = "int(int)";
}

def ToUpper : LibBuiltin<"ctype.h"> {
  let Spellings = ["toupper"];
  let Attributes = [NoThrow, Pure];
  let Prototype = "int(int)";
}

// C99 wchar.h
// FIXME: This list is incomplete. We should cover at least the functions that
// take format strings.

def WcsChr : LibBuiltin<"wchar.h"> {
  let Spellings = ["wcschr"];
  let Attributes = [NoThrow, Pure, Constexpr];
  let Prototype = "wchar_t*(wchar_t const*, wchar_t)";
  let AddBuiltinPrefixedAlias = 1;
}

def WcsCmp : LibBuiltin<"wchar.h"> {
  let Spellings = ["wcscmp"];
  let Attributes = [NoThrow, Pure, Constexpr];
  let Prototype = "int(wchar_t const*, wchar_t const*)";
  let AddBuiltinPrefixedAlias = 1;
}

def WcsLen : LibBuiltin<"wchar.h"> {
  let Spellings = ["wcslen"];
  let Attributes = [NoThrow, Pure, Constexpr];
  let Prototype = "size_t(wchar_t const*)";
  let AddBuiltinPrefixedAlias = 1;
}

def WcsnCmp : LibBuiltin<"wchar.h"> {
  let Spellings = ["wcsncmp"];
  let Attributes = [NoThrow, Pure, Constexpr];
  let Prototype = "int(wchar_t const*, wchar_t const*, size_t)";
  let AddBuiltinPrefixedAlias = 1;
}

def WMemChr : LibBuiltin<"wchar.h"> {
  let Spellings = ["wmemchr"];
  let Attributes = [NoThrow, Constexpr];
  let Prototype = "wchar_t*(wchar_t const*, wchar_t, size_t)";
  let AddBuiltinPrefixedAlias = 1;
}

def WMemCmp : LibBuiltin<"wchar.h"> {
  let Spellings = ["wmemcmp"];
  let Attributes = [NoThrow, Constexpr];
  let Prototype = "int(wchar_t const*, wchar_t const*, size_t)";
  let AddBuiltinPrefixedAlias = 1;
}

def WMemCpy : LibBuiltin<"wchar.h"> {
  let Spellings = ["wmemcpy"];
  let Attributes = [NoThrow, Constexpr];
  let Prototype = "wchar_t*(wchar_t*, wchar_t const*, size_t)";
  let AddBuiltinPrefixedAlias = 1;
}

def WMemMove : LibBuiltin<"wchar.h"> {
  let Spellings = ["wmemmove"];
  let Attributes = [NoThrow, Constexpr];
  let Prototype = "wchar_t*(wchar_t*, wchar_t const*, size_t)";
  let AddBuiltinPrefixedAlias = 1;
}

// C99

// FIXME: MinGW _setjmp has an additional void* parameter.
def SetJmp : LibBuiltin<"setjmp.h"> {
  let Spellings = ["setjmp", "_setjmp"];
  let Attributes = [ReturnsTwice, IgnoreSignature];
  let Prototype = "int(jmp_buf)";
  let RequiresUndef = 1;
}

def LongJmp : LibBuiltin<"setjmp.h"> {
  let Spellings = ["longjmp"];
  let Attributes = [NoReturn, IgnoreSignature];
  let Prototype = "void(jmp_buf, int)";
}

// Non-C library functions, active in GNU mode only.
// Functions with [[gnu::returns_twice]] attribute are still active in
// all languages, because losing this attribute would result in miscompilation
// when these functions are used in non-GNU mode. PR16138.

def AllocA : GNULibBuiltin<"stdlib.h"> {
  let Spellings = ["alloca"];
  let Attributes = [NoThrow];
  let Prototype = "void*(size_t)";
  let AddBuiltinPrefixedAlias = 1;
}

// POSIX malloc.h

def MemAlign : GNULibBuiltin<"malloc.h"> {
  let Spellings = ["memalign"];
  let Prototype = "void*(size_t, size_t)";
}

// POSIX string.h

def MemcCpy : GNULibBuiltin<"string.h"> {
  let Spellings = ["memccpy"];
  let Prototype = "void*(void*, void const*, int, size_t)";
}

def MempCpy : GNULibBuiltin<"string.h"> {
  let Spellings = ["mempcpy"];
  let Prototype = "void*(void*, void const*, size_t)";
}

def StpCpy : GNULibBuiltin<"string.h"> {
  let Spellings = ["stpcpy"];
  let Attributes = [NoThrow];
  let Prototype = "char*(char*, char const*)";
  let AddBuiltinPrefixedAlias = 1;
}

def StpnCpy : GNULibBuiltin<"string.h"> {
  let Spellings = ["stpncpy"];
  let Attributes = [NoThrow];
  let Prototype = "char*(char*, char const*, size_t)";
  let AddBuiltinPrefixedAlias = 1;
}

def StrDup : GNULibBuiltin<"string.h"> {
  let Spellings = ["strdup"];
  let Attributes = [NoThrow];
  let Prototype = "char*(char const*)";
  let AddBuiltinPrefixedAlias = 1;
}

def StrnDup : GNULibBuiltin<"string.h"> {
  let Spellings = ["strndup"];
  let Attributes = [NoThrow];
  let Prototype = "char*(char const*, size_t)";
  let AddBuiltinPrefixedAlias = 1;
}

// POSIX strings.h

def Index : GNULibBuiltin<"strings.h"> {
  let Spellings = ["index"];
  let Attributes = [NoThrow];
  let Prototype = "char*(char const*, int)";
  let AddBuiltinPrefixedAlias = 1;
}

def Rindex : GNULibBuiltin<"strings.h"> {
  let Spellings = ["rindex"];
  let Attributes = [NoThrow];
  let Prototype = "char*(char const*, int)";
  let AddBuiltinPrefixedAlias = 1;
}

def BZero : GNULibBuiltin<"strings.h"> {
  let Spellings = ["bzero"];
  let Attributes = [NoThrow];
  let Prototype = "void(void*, size_t)";
  let AddBuiltinPrefixedAlias = 1;
}

def Bcopy : GNULibBuiltin<"strings.h"> {
  let Spellings = ["bcopy"];
  let Attributes = [NoThrow];
  let Prototype = "void(void const*, void*, size_t)";
  let AddBuiltinPrefixedAlias = 1;
}

// FIXME: This should be part of BCmp.
def BuiltinBCmp : Builtin {
  let Spellings = ["__builtin_bcmp"];
  let Attributes = [FunctionWithBuiltinPrefix, NoThrow, Constexpr];
  let Prototype = "int(void const*, void const*, size_t)";
}

def BCmp : GNULibBuiltin<"strings.h"> {
  let Spellings = ["bcmp"];
  let Attributes = [Constexpr];
  let Prototype = "int(void const*, void const*, size_t)";
}

def StrCaseCmp : GNULibBuiltin<"strings.h"> {
  let Spellings = ["strcasecmp"];
  let Prototype = "int(char const*, char const*)";
  let AddBuiltinPrefixedAlias = 1;
  let RequiresUndef = 1;
}

def StrnCaseCmp : GNULibBuiltin<"strings.h"> {
  let Spellings = ["strncasecmp"];
  let Prototype = "int(char const*, char const*, size_t)";
  let AddBuiltinPrefixedAlias = 1;
  let RequiresUndef = 1;
}

def GNU_Exit : GNULibBuiltin<"unistd.h"> {
  let Spellings = ["_exit"];
  let Attributes = [NoReturn];
  let Prototype = "void(int)";
}

def VFork : LibBuiltin<"unistd.h"> {
  let Spellings = ["vfork"];
  let Attributes = [ReturnsTwice, IgnoreSignature];
  let Prototype = "pid_t()";
}

// POSIX pthread.h
// FIXME: This should be a GNULibBuiltin, but it's currently missing the prototype.

def PthreadCreate : CustomEntry {
  let Entry = "LIBBUILTIN(pthread_create, \"\",  \"fC<2,3>\", PTHREAD_H, ALL_GNU_LANGUAGES)";
}

def SigSetJmp : LibBuiltin<"setjmp.h"> {
  let Spellings = ["sigsetjmp", "__sigsetjmp"];
  let Attributes = [ReturnsTwice, IgnoreSignature];
  let Prototype = "int(sigjmp_buf, int)";
}

def SaveCtx : LibBuiltin<"setjmp.h"> {
  let Spellings = ["savectx"];
  let Attributes = [ReturnsTwice, IgnoreSignature];
  let Prototype = "int(sigjmp_buf)";
}

def GetContext : LibBuiltin<"setjmp.h"> {
  let Spellings = ["getcontext"];
  let Attributes = [ReturnsTwice, IgnoreSignature];
  let Prototype = "int(ucontext_t*)";
}

def GNU_LongJmp : GNULibBuiltin<"setjmp.h"> {
  let Spellings = ["_longjmp"];
  let Attributes = [NoReturn, IgnoreSignature];
  let Prototype = "void(jmp_buf, int)";
}

def SigLongJmp : GNULibBuiltin<"setjmp.h"> {
  let Spellings = ["siglongjmp"];
  let Attributes = [NoReturn, IgnoreSignature];
  let Prototype = "void(sigjmp_buf, int)";
}

// non-standard but very common

def StrlCpy : GNULibBuiltin<"string.h"> {
  let Spellings = ["strlcpy"];
  let Prototype = "size_t(char*, char const*, size_t)";
}

def StrlCat : GNULibBuiltin<"string.h"> {
  let Spellings = ["strlcat"];
  let Prototype = "size_t(char*, char const*, size_t)";
}

def ObjcMsgSend : ObjCLibBuiltin<"objc_message.h"> {
  let Spellings = ["objc_msgSend"];
  let Prototype = "id(id, SEL, ...)";
}

def ObjcMsgSendFpret : ObjCLibBuiltin<"objc_message.h"> {
  let Spellings = ["objc_msgSend_fpret"];
  let Prototype = "long double(id, SEL, ...)";
}

def ObjcMsgSendFp2ret : ObjCLibBuiltin<"objc/message.h"> {
  let Spellings = ["objc_msgSend_fp2ret"];
  let Prototype = "_Complex long double(id, SEL, ...)";
}

def ObjcMsgSendStret : ObjCLibBuiltin<"objc/message.h"> {
  let Spellings = ["objc_msgSend_stret"];
  let Prototype = "void(id, SEL, ...)";
}

def ObjcMsgSendSuper : ObjCLibBuiltin<"objc/message.h"> {
  let Spellings = ["objc_msgSendSuper"];
  let Prototype = "id(objc_super*, SEL, ...)";
}

def ObjcMsgSendSuperStret : ObjCLibBuiltin<"objc/message.h"> {
  let Spellings = ["objc_msgSendSuper_stret"];
  let Prototype = "void(objc_super*, SEL, ...)";
}

def ObjcGetClass : ObjCLibBuiltin<"objc/runtime.h"> {
  let Spellings = ["objc_getClass"];
  let Prototype = "id(char const*)";
}

def ObjcGetMetaClass : ObjCLibBuiltin<"objc/runtime.h"> {
  let Spellings = ["objc_getMetaClass"];
  let Prototype = "id(char const*)";
}

def ObjcEnumerationMutation : ObjCLibBuiltin<"objc/runtime.h"> {
  let Spellings = ["objc_enumerationMutation"];
  let Prototype = "void(id)";
}

def ObjcReadWeak : ObjCLibBuiltin<"objc/objc-auto.h"> {
  let Spellings = ["objc_read_weak"];
  let Prototype = "id(id*)";
}

def ObjcAssignWeak : ObjCLibBuiltin<"objc/objc-auto.h"> {
  let Spellings = ["objc_assign_weak"];
  let Prototype = "id(id, id*)";
}

def ObjcAssignIvar : ObjCLibBuiltin<"objc/objc-auto.h"> {
  let Spellings = ["objc_assign_ivar"];
  let Prototype = "id(id, id, ptrdiff_t)";
}

def ObjcAssignGlobal : ObjCLibBuiltin<"objc/objc-auto.h"> {
  let Spellings = ["objc_assign_global"];
  let Prototype = "id(id, id*)";
}

def ObjcAssignStrongCast : ObjCLibBuiltin<"objc/objc-auto.h"> {
  let Spellings = ["objc_assign_strongCast"];
  let Prototype = "id(id, id*)";
}

def ObjcExceptionExtract : ObjCLibBuiltin<"objc/objc_exception.h"> {
  let Spellings = ["objc_exception_extract"];
  let Prototype = "id(void*)";
}

def ObjcExceptionTryEnter : ObjCLibBuiltin<"objc/objc_exception.h"> {
  let Spellings = ["objc_exception_try_enter"];
  let Prototype = "void(void*)";
}

def ObjcExceptionTryExit : ObjCLibBuiltin<"objc/objc_exception.h"> {
  let Spellings = ["objc_exception_try_exit"];
  let Prototype = "void(void*)";
}

def ObjcExceptionMatch : ObjCLibBuiltin<"objc/objc_exception.h"> {
  let Spellings = ["objc_exception_match"];
  let Prototype = "int(id, id)";
}

def ObjcExceptionThrow : ObjCLibBuiltin<"objc/objc_exception.h"> {
  let Spellings = ["objc_exception_throw"];
  let Prototype = "void(id)";
}

def ObjcSyncEnter : ObjCLibBuiltin<"objc_objc_sync.h"> {
  let Spellings = ["objc_sync_enter"];
  let Prototype = "int(id)";
}

def ObjcSyncExit : ObjCLibBuiltin<"objc_objc_sync.h"> {
  let Spellings = ["objc_sync_exit"];
  let Prototype = "int(id)";
}

def ObjcMemmoveCollectable : Builtin {
  let Spellings = ["__builtin_objc_memmove_collectable"];
  let Attributes = [NoThrow, FunctionWithBuiltinPrefix];
  let Prototype = "void*(void*, void const*, size_t)";
}

def NSLog : ObjCLibBuiltin<"foundation_nsobjcruntime.h"> {
  let Spellings = ["NSLog"];
  let Attributes = [PrintfFormat<0>];
  let Prototype = "void(id, ...)";
}

def NSLogv : ObjCLibBuiltin<"foundation_nsobjcruntime.h"> {
  let Spellings = ["NSLogv"];
  let Attributes = [VPrintfFormat<0>];
  let Prototype = "void(id, __builtin_va_list)";
}

def Atan2 : FPMathTemplate, LibBuiltin<"math.h"> {
  let Spellings = ["atan2"];
  let Attributes = [NoThrow, ConstIgnoringErrnoAndExceptions];
  let Prototype = "T(T, T)";
  let AddBuiltinPrefixedAlias = 1;
}

def Copysign : FPMathTemplate, LibBuiltin<"math.h"> {
  let Spellings = ["copysign"];
  let Attributes = [NoThrow, Const];
  let Prototype = "T(T, T)";
  let AddBuiltinPrefixedAlias = 1;
  let OnlyBuiltinPrefixedAliasIsConstexpr = 1;
}

def Fabs : FPMathTemplate, LibBuiltin<"math.h"> {
  let Spellings = ["fabs"];
  let Attributes = [NoThrow, Const];
  let Prototype = "T(T)";
  let AddBuiltinPrefixedAlias = 1;
  let OnlyBuiltinPrefixedAliasIsConstexpr = 1;
}

def Finite : FPMathTemplate, GNULibBuiltin<"math.h"> {
  let Spellings = ["finite"];
  let Attributes = [NoThrow, Const];
  let Prototype = "int(T)";
  let RequiresUndef = 1;
}

def OSXFinite : FPMathTemplate, LibBuiltin<"math.h"> {
  let Spellings = ["__finite"];
  let Attributes = [NoThrow, Const];
  let Prototype = "int(T)";
}

def Fmod : FPMathTemplate, LibBuiltin<"math.h"> {
  let Spellings = ["fmod"];
  let Attributes = [NoThrow, ConstIgnoringErrnoAndExceptions];
  let Prototype = "T(T, T)";
  let AddBuiltinPrefixedAlias = 1;
}

def Frexp : FPMathTemplate, LibBuiltin<"math.h"> {
  let Spellings = ["frexp"];
  let Attributes = [NoThrow];
  let Prototype = "T(T, int*)";
  let AddBuiltinPrefixedAlias = 1;
}

def Ldexp : FPMathTemplate, LibBuiltin<"math.h"> {
  let Spellings = ["ldexp"];
  let Attributes = [NoThrow, ConstIgnoringErrnoAndExceptions];
  let Prototype = "T(T, int)";
  let AddBuiltinPrefixedAlias = 1;
}

def Modf : FPMathTemplate, LibBuiltin<"math.h"> {
  let Spellings = ["modf"];
  let Attributes = [NoThrow];
  let Prototype = "T(T, T*)";
  let AddBuiltinPrefixedAlias = 1;
}

def Nan : FPMathTemplate, LibBuiltin<"math.h"> {
  let Spellings = ["nan"];
  let Attributes = [Pure, NoThrow];
  let Prototype = "T(char const*)";
  let AddBuiltinPrefixedAlias = 1;
  let OnlyBuiltinPrefixedAliasIsConstexpr = 1;
}

def Pow : FPMathTemplate, LibBuiltin<"math.h"> {
  let Spellings = ["pow"];
  let Attributes = [NoThrow, ConstIgnoringErrnoAndExceptions];
  let Prototype = "T(T, T)";
  let AddBuiltinPrefixedAlias = 1;
}

def Acos : FPMathTemplate, LibBuiltin<"math.h"> {
  let Spellings = ["acos"];
  let Attributes = [NoThrow, ConstIgnoringErrnoAndExceptions];
  let Prototype = "T(T)";
  let AddBuiltinPrefixedAlias = 1;
}

def Acosh : FPMathTemplate, LibBuiltin<"math.h"> {
  let Spellings = ["acosh"];
  let Attributes = [NoThrow, ConstIgnoringErrnoAndExceptions];
  let Prototype = "T(T)";
  let AddBuiltinPrefixedAlias = 1;
}

def Asin : FPMathTemplate, LibBuiltin<"math.h"> {
  let Spellings = ["asin"];
  let Attributes = [NoThrow, ConstIgnoringErrnoAndExceptions];
  let Prototype = "T(T)";
  let AddBuiltinPrefixedAlias = 1;
}

def Asinh : FPMathTemplate, LibBuiltin<"math.h"> {
  let Spellings = ["asinh"];
  let Attributes = [NoThrow, ConstIgnoringErrnoAndExceptions];
  let Prototype = "T(T)";
  let AddBuiltinPrefixedAlias = 1;
}

def Atan : FPMathTemplate, LibBuiltin<"math.h"> {
  let Spellings = ["atan"];
  let Attributes = [NoThrow, ConstIgnoringErrnoAndExceptions];
  let Prototype = "T(T)";
  let AddBuiltinPrefixedAlias = 1;
}

def Atanh : FPMathTemplate, LibBuiltin<"math.h"> {
  let Spellings = ["atanh"];
  let Attributes = [NoThrow, ConstIgnoringErrnoAndExceptions];
  let Prototype = "T(T)";
  let AddBuiltinPrefixedAlias = 1;
}

def Cbrt : FPMathTemplate, LibBuiltin<"math.h"> {
  let Spellings = ["cbrt"];
  let Attributes = [NoThrow, Const];
  let Prototype = "T(T)";
  let AddBuiltinPrefixedAlias = 1;
}

def Ceil : FPMathTemplate, LibBuiltin<"math.h"> {
  let Spellings = ["ceil"];
  let Attributes = [NoThrow, Const];
  let Prototype = "T(T)";
  let AddBuiltinPrefixedAlias = 1;
}

def Cos : FPMathTemplate, LibBuiltin<"math.h"> {
  let Spellings = ["cos"];
  let Attributes = [NoThrow, ConstIgnoringErrnoAndExceptions];
  let Prototype = "T(T)";
  let AddBuiltinPrefixedAlias = 1;
}

def Cosh : FPMathTemplate, LibBuiltin<"math.h"> {
  let Spellings = ["cosh"];
  let Attributes = [NoThrow, ConstIgnoringErrnoAndExceptions];
  let Prototype = "T(T)";
  let AddBuiltinPrefixedAlias = 1;
}

def Erf : FPMathTemplate, LibBuiltin<"math.h"> {
  let Spellings = ["erf"];
  let Attributes = [NoThrow, ConstIgnoringErrnoAndExceptions];
  let Prototype = "T(T)";
  let AddBuiltinPrefixedAlias = 1;
}

def Erfc : FPMathTemplate, LibBuiltin<"math.h"> {
  let Spellings = ["erfc"];
  let Attributes = [NoThrow, ConstIgnoringErrnoAndExceptions];
  let Prototype = "T(T)";
  let AddBuiltinPrefixedAlias = 1;
}

def Exp : FPMathTemplate, LibBuiltin<"math.h"> {
  let Spellings = ["exp"];
  let Attributes = [NoThrow, ConstIgnoringErrnoAndExceptions];
  let Prototype = "T(T)";
  let AddBuiltinPrefixedAlias = 1;
}

def Exp2 : FPMathTemplate, LibBuiltin<"math.h"> {
  let Spellings = ["exp2"];
  let Attributes = [NoThrow, ConstIgnoringErrnoAndExceptions];
  let Prototype = "T(T)";
  let AddBuiltinPrefixedAlias = 1;
}

// FIXME: Why is there no builtin without the prefix?
def Exp10 : FPMathTemplate, Builtin {
  let Spellings = ["__builtin_exp10"];
  let Attributes = [FunctionWithBuiltinPrefix, NoThrow,
                    ConstIgnoringErrnoAndExceptions];
  let Prototype = "T(T)";
}

def Expm1 : FPMathTemplate, LibBuiltin<"math.h"> {
  let Spellings = ["expm1"];
  let Attributes = [NoThrow, ConstIgnoringErrnoAndExceptions];
  let Prototype = "T(T)";
  let AddBuiltinPrefixedAlias = 1;
}

def Fdim : FPMathTemplate, LibBuiltin<"math.h"> {
  let Spellings = ["fdim"];
  let Attributes = [NoThrow, ConstIgnoringErrnoAndExceptions];
  let Prototype = "T(T, T)";
  let AddBuiltinPrefixedAlias = 1;
}

def Floor : FPMathTemplate, LibBuiltin<"math.h"> {
  let Spellings = ["floor"];
  let Attributes = [NoThrow, Const];
  let Prototype = "T(T)";
  let AddBuiltinPrefixedAlias = 1;
}

def Fma : FPMathTemplate, LibBuiltin<"math.h"> {
  let Spellings = ["fma"];
  let Attributes = [NoThrow, ConstIgnoringErrnoAndExceptions];
  let Prototype = "T(T, T, T)";
  let AddBuiltinPrefixedAlias = 1;
}

def Fmax : FPMathTemplate, LibBuiltin<"math.h"> {
  let Spellings = ["fmax"];
  let Attributes = [NoThrow, Const];
  let Prototype = "T(T, T)";
  let AddBuiltinPrefixedAlias = 1;
  let OnlyBuiltinPrefixedAliasIsConstexpr = 1;
}

def Fmin : FPMathTemplate, LibBuiltin<"math.h"> {
  let Spellings = ["fmin"];
  let Attributes = [NoThrow, Const];
  let Prototype = "T(T, T)";
  let AddBuiltinPrefixedAlias = 1;
  let OnlyBuiltinPrefixedAliasIsConstexpr = 1;
}

def Hypot : FPMathTemplate, LibBuiltin<"math.h"> {
  let Spellings = ["hypot"];
  let Attributes = [NoThrow, ConstIgnoringErrnoAndExceptions];
  let Prototype = "T(T, T)";
  let AddBuiltinPrefixedAlias = 1;
}

def Ilogb : FPMathTemplate, LibBuiltin<"math.h"> {
  let Spellings = ["ilogb"];
  let Attributes = [NoThrow, ConstIgnoringErrnoAndExceptions];
  let Prototype = "int(T)";
  let AddBuiltinPrefixedAlias = 1;
}

def Lgamma : FPMathTemplate, LibBuiltin<"math.h"> {
  let Spellings = ["lgamma"];
  let Attributes = [NoThrow];
  let Prototype = "T(T)";
  let AddBuiltinPrefixedAlias = 1;
}

def Llrint : FPMathTemplate, LibBuiltin<"math.h"> {
  let Spellings = ["llrint"];
  let Attributes = [NoThrow, ConstIgnoringErrnoAndExceptions];
  let Prototype = "long long int(T)";
  let AddBuiltinPrefixedAlias = 1;
}

def Llround : FPMathTemplate, LibBuiltin<"math.h"> {
  let Spellings = ["llround"];
  let Attributes = [NoThrow, ConstIgnoringErrnoAndExceptions];
  let Prototype = "long long int(T)";
  let AddBuiltinPrefixedAlias = 1;
}

def Log : FPMathTemplate, LibBuiltin<"math.h"> {
  let Spellings = ["log"];
  let Attributes = [NoThrow, ConstIgnoringErrnoAndExceptions];
  let Prototype = "T(T)";
  let AddBuiltinPrefixedAlias = 1;
}

def Log10 : FPMathTemplate, LibBuiltin<"math.h"> {
  let Spellings = ["log10"];
  let Attributes = [NoThrow, ConstIgnoringErrnoAndExceptions];
  let Prototype = "T(T)";
  let AddBuiltinPrefixedAlias = 1;
}

def Log1p : FPMathTemplate, LibBuiltin<"math.h"> {
  let Spellings = ["log1p"];
  let Attributes = [NoThrow, ConstIgnoringErrnoAndExceptions];
  let Prototype = "T(T)";
  let AddBuiltinPrefixedAlias = 1;
}

def Log2 : FPMathTemplate, LibBuiltin<"math.h"> {
  let Spellings = ["log2"];
  let Attributes = [NoThrow, ConstIgnoringErrnoAndExceptions];
  let Prototype = "T(T)";
  let AddBuiltinPrefixedAlias = 1;
}

def Logb : FPMathTemplate, LibBuiltin<"math.h"> {
  let Spellings = ["logb"];
  let Attributes = [NoThrow, ConstIgnoringErrnoAndExceptions];
  let Prototype = "T(T)";
  let AddBuiltinPrefixedAlias = 1;
}

def Lrint : FPMathTemplate, LibBuiltin<"math.h"> {
  let Spellings = ["lrint"];
  let Attributes = [NoThrow, ConstIgnoringErrnoAndExceptions];
  let Prototype = "long int(T)";
  let AddBuiltinPrefixedAlias = 1;
}

def Lround : FPMathTemplate, LibBuiltin<"math.h"> {
  let Spellings = ["lround"];
  let Attributes = [NoThrow, ConstIgnoringErrnoAndExceptions];
  let Prototype = "long int(T)";
  let AddBuiltinPrefixedAlias = 1;
}

def Nearbyint : FPMathTemplate, LibBuiltin<"math.h"> {
  let Spellings = ["nearbyint"];
  let Attributes = [NoThrow, Const];
  let Prototype = "T(T)";
  let AddBuiltinPrefixedAlias = 1;
}

def Nextafter : FPMathTemplate, LibBuiltin<"math.h"> {
  let Spellings = ["nextafter"];
  let Attributes = [NoThrow, ConstIgnoringErrnoAndExceptions];
  let Prototype = "T(T, T)";
  let AddBuiltinPrefixedAlias = 1;
}

def Nexttoward : FPMathTemplate, LibBuiltin<"math.h"> {
  let Spellings = ["nexttoward"];
  let Attributes = [NoThrow, ConstIgnoringErrnoAndExceptions];
  let Prototype = "T(T, long double)";
  let AddBuiltinPrefixedAlias = 1;
}

def Remainder : FPMathTemplate, LibBuiltin<"math.h"> {
  let Spellings = ["remainder"];
  let Attributes = [NoThrow, ConstIgnoringErrnoAndExceptions];
  let Prototype = "T(T, T)";
  let AddBuiltinPrefixedAlias = 1;
}

def Remquo : FPMathTemplate, LibBuiltin<"math.h"> {
  let Spellings = ["remquo"];
  let Attributes = [NoThrow];
  let Prototype = "T(T, T, int*)";
  let AddBuiltinPrefixedAlias = 1;
}

def Rint : FPMathTemplate, LibBuiltin<"math.h"> {
  let Spellings = ["rint"];
  let Attributes = [NoThrow, ConstIgnoringExceptions];
  let Prototype = "T(T)";
  let AddBuiltinPrefixedAlias = 1;
}

def Round : FPMathTemplate, LibBuiltin<"math.h"> {
  let Spellings = ["round"];
  let Attributes = [NoThrow, Const];
  let Prototype = "T(T)";
  let AddBuiltinPrefixedAlias = 1;
}

def RoundEven : FPMathTemplate, LibBuiltin<"math.h"> {
  let Spellings = ["roundeven"];
  let Attributes = [NoThrow, Const];
  let Prototype = "T(T)";
  let AddBuiltinPrefixedAlias = 1;
}

def Scalbln : FPMathTemplate, LibBuiltin<"math.h"> {
  let Spellings = ["scalbln"];
  let Attributes = [NoThrow, ConstIgnoringErrnoAndExceptions];
  let Prototype = "T(T, long int)";
  let AddBuiltinPrefixedAlias = 1;
}

def Scalbn : FPMathTemplate, LibBuiltin<"math.h"> {
  let Spellings = ["scalbn"];
  let Attributes = [NoThrow, ConstIgnoringErrnoAndExceptions];
  let Prototype = "T(T, int)";
  let AddBuiltinPrefixedAlias = 1;
}

def Sin : FPMathTemplate, LibBuiltin<"math.h"> {
  let Spellings = ["sin"];
  let Attributes = [NoThrow, ConstIgnoringErrnoAndExceptions];
  let Prototype = "T(T)";
  let AddBuiltinPrefixedAlias = 1;
}

def Sinh : FPMathTemplate, LibBuiltin<"math.h"> {
  let Spellings = ["sinh"];
  let Attributes = [NoThrow, ConstIgnoringErrnoAndExceptions];
  let Prototype = "T(T)";
  let AddBuiltinPrefixedAlias = 1;
}

def Sqrt : FPMathTemplate, LibBuiltin<"math.h"> {
  let Spellings = ["sqrt"];
  let Attributes = [NoThrow, ConstIgnoringErrnoAndExceptions];
  let Prototype = "T(T)";
  let AddBuiltinPrefixedAlias = 1;
}

def Tan : FPMathTemplate, LibBuiltin<"math.h"> {
  let Spellings = ["tan"];
  let Attributes = [NoThrow, ConstIgnoringErrnoAndExceptions];
  let Prototype = "T(T)";
  let AddBuiltinPrefixedAlias = 1;
}

def Tanh : FPMathTemplate, LibBuiltin<"math.h"> {
  let Spellings = ["tanh"];
  let Attributes = [NoThrow, ConstIgnoringErrnoAndExceptions];
  let Prototype = "T(T)";
  let AddBuiltinPrefixedAlias = 1;
}

def Tgamma : FPMathTemplate, LibBuiltin<"math.h"> {
  let Spellings = ["tgamma"];
  let Attributes = [NoThrow, ConstIgnoringErrnoAndExceptions];
  let Prototype = "T(T)";
  let AddBuiltinPrefixedAlias = 1;
}

def Trunc : FPMathTemplate, LibBuiltin<"math.h"> {
  let Spellings = ["trunc"];
  let Attributes = [NoThrow, Const];
  let Prototype = "T(T)";
  let AddBuiltinPrefixedAlias = 1;
}

def Cabs : FPMathTemplate, LibBuiltin<"complex.h"> {
  let Spellings = ["cabs"];
  let Attributes = [NoThrow, ConstIgnoringErrnoAndExceptions];
  let Prototype = "T(_Complex T)";
  let AddBuiltinPrefixedAlias = 1;
}

def Cacos : FPMathTemplate, LibBuiltin<"complex.h"> {
  let Spellings = ["cacos"];
  let Attributes = [NoThrow, ConstIgnoringErrnoAndExceptions];
  let Prototype = "_Complex T(_Complex T)";
  let AddBuiltinPrefixedAlias = 1;
}

def Cacosh : FPMathTemplate, LibBuiltin<"complex.h"> {
  let Spellings = ["cacosh"];
  let Attributes = [NoThrow, ConstIgnoringErrnoAndExceptions];
  let Prototype = "_Complex T(_Complex T)";
  let AddBuiltinPrefixedAlias = 1;
}

def Carg : FPMathTemplate, LibBuiltin<"complex.h"> {
  let Spellings = ["carg"];
  let Attributes = [NoThrow, ConstIgnoringErrnoAndExceptions];
  let Prototype = "T(_Complex T)";
  let AddBuiltinPrefixedAlias = 1;
}

def Casin : FPMathTemplate, LibBuiltin<"complex.h"> {
  let Spellings = ["casin"];
  let Attributes = [NoThrow, ConstIgnoringErrnoAndExceptions];
  let Prototype = "_Complex T(_Complex T)";
  let AddBuiltinPrefixedAlias = 1;
}

def Casinh : FPMathTemplate, LibBuiltin<"complex.h"> {
  let Spellings = ["casinh"];
  let Attributes = [NoThrow, ConstIgnoringErrnoAndExceptions];
  let Prototype = "_Complex T(_Complex T)";
  let AddBuiltinPrefixedAlias = 1;
}

def Catan : FPMathTemplate, LibBuiltin<"complex.h"> {
  let Spellings = ["catan"];
  let Attributes = [NoThrow, ConstIgnoringErrnoAndExceptions];
  let Prototype = "_Complex T(_Complex T)";
  let AddBuiltinPrefixedAlias = 1;
}

def Catanh : FPMathTemplate, LibBuiltin<"complex.h"> {
  let Spellings = ["catanh"];
  let Attributes = [NoThrow, ConstIgnoringErrnoAndExceptions];
  let Prototype = "_Complex T(_Complex T)";
  let AddBuiltinPrefixedAlias = 1;
}

def Ccos : FPMathTemplate, LibBuiltin<"complex.h"> {
  let Spellings = ["ccos"];
  let Attributes = [NoThrow, ConstIgnoringErrnoAndExceptions];
  let Prototype = "_Complex T(_Complex T)";
  let AddBuiltinPrefixedAlias = 1;
}

def Ccosh : FPMathTemplate, LibBuiltin<"complex.h"> {
  let Spellings = ["ccosh"];
  let Attributes = [NoThrow, ConstIgnoringErrnoAndExceptions];
  let Prototype = "_Complex T(_Complex T)";
  let AddBuiltinPrefixedAlias = 1;
}

def Cexp : FPMathTemplate, LibBuiltin<"complex.h"> {
  let Spellings = ["cexp"];
  let Attributes = [NoThrow, ConstIgnoringErrnoAndExceptions];
  let Prototype = "_Complex T(_Complex T)";
  let AddBuiltinPrefixedAlias = 1;
}

def Cimag : FPMathTemplate, LibBuiltin<"complex.h"> {
  let Spellings = ["cimag"];
  let Attributes = [NoThrow, Const];
  let Prototype = "T(_Complex T)";
  let AddBuiltinPrefixedAlias = 1;
}

def Conj : FPMathTemplate, LibBuiltin<"complex.h"> {
  let Spellings = ["conj"];
  let Attributes = [NoThrow, Const];
  let Prototype = "_Complex T(_Complex T)";
  let AddBuiltinPrefixedAlias = 1;
}

def Clog : FPMathTemplate, LibBuiltin<"complex.h"> {
  let Spellings = ["clog"];
  let Attributes = [NoThrow, ConstIgnoringErrnoAndExceptions];
  let Prototype = "_Complex T(_Complex T)";
  let AddBuiltinPrefixedAlias = 1;
}

def Cproj : FPMathTemplate, LibBuiltin<"complex.h"> {
  let Spellings = ["cproj"];
  let Attributes = [NoThrow, Const];
  let Prototype = "_Complex T(_Complex T)";
  let AddBuiltinPrefixedAlias = 1;
}

def Cpow : FPMathTemplate, LibBuiltin<"complex.h"> {
  let Spellings = ["cpow"];
  let Attributes = [NoThrow, ConstIgnoringErrnoAndExceptions];
  let Prototype = "_Complex T(_Complex T, _Complex T)";
  let AddBuiltinPrefixedAlias = 1;
}

def Creal : FPMathTemplate, LibBuiltin<"complex.h"> {
  let Spellings = ["creal"];
  let Attributes = [NoThrow, Const];
  let Prototype = "T(_Complex T)";
  let AddBuiltinPrefixedAlias = 1;
}

def Csin : FPMathTemplate, LibBuiltin<"complex.h"> {
  let Spellings = ["csin"];
  let Attributes = [NoThrow, ConstIgnoringErrnoAndExceptions];
  let Prototype = "_Complex T(_Complex T)";
  let AddBuiltinPrefixedAlias = 1;
}

def Csinh : FPMathTemplate, LibBuiltin<"complex.h"> {
  let Spellings = ["csinh"];
  let Attributes = [NoThrow, ConstIgnoringErrnoAndExceptions];
  let Prototype = "_Complex T(_Complex T)";
  let AddBuiltinPrefixedAlias = 1;
}

def Csqrt : FPMathTemplate, LibBuiltin<"complex.h"> {
  let Spellings = ["csqrt"];
  let Attributes = [NoThrow, ConstIgnoringErrnoAndExceptions];
  let Prototype = "_Complex T(_Complex T)";
  let AddBuiltinPrefixedAlias = 1;
}

def Ctan : FPMathTemplate, LibBuiltin<"complex.h"> {
  let Spellings = ["ctan"];
  let Attributes = [NoThrow, ConstIgnoringErrnoAndExceptions];
  let Prototype = "_Complex T(_Complex T)";
  let AddBuiltinPrefixedAlias = 1;
}

def Ctanh : FPMathTemplate, LibBuiltin<"complex.h"> {
  let Spellings = ["ctanh"];
  let Attributes = [NoThrow, ConstIgnoringErrnoAndExceptions];
  let Prototype = "_Complex T(_Complex T)";
  let AddBuiltinPrefixedAlias = 1;
}

// __sinpi and friends are OS X specific library functions, but otherwise much
// like the standard (non-complex) sin (etc).
def Sinpi : LibBuiltin<"math.h">, FloatDoubleTemplate {
  let Spellings = ["__sinpi"];
  let Attributes = [NoThrow, ConstIgnoringErrnoAndExceptions];
  let Prototype = "T(T)";
}

def Cospi : LibBuiltin<"math.h">, FloatDoubleTemplate {
  let Spellings = ["__cospi"];
  let Attributes = [NoThrow, ConstIgnoringErrnoAndExceptions];
  let Prototype = "T(T)";
}

def Tanpi : LibBuiltin<"math.h">, FloatDoubleTemplate {
  let Spellings = ["__tanpi"];
  let Attributes = [NoThrow, ConstIgnoringErrnoAndExceptions];
  let Prototype = "T(T)";
}

// Similarly, __exp10 is OS X only
def OSXExp10 : LibBuiltin<"math.h">, FloatDoubleTemplate {
  let Spellings = ["__exp10"];
  let Attributes = [NoThrow, ConstIgnoringErrnoAndExceptions];
  let Prototype = "T(T)";
}

// Blocks runtime Builtin math library functions.
def BlockObjectAssign : LibBuiltin<"blocks.h"> {
  let Spellings = ["_Block_object_assign"];
  let Prototype = "void(void*, void const*, int const)";
}

def BlockObjectDispose : LibBuiltin<"blocks.h"> {
  let Spellings = ["_Block_object_dispose"];
  let Prototype = "void(void const*, int const)";
}
// FIXME: Also declare NSConcreteGlobalBlock and NSConcreteStackBlock.

def __Addressof : LangBuiltin<"CXX_LANG"> {
  let Spellings = ["__addressof"];
  let Attributes = [FunctionWithoutBuiltinPrefix, NoThrow, Const,
                    IgnoreSignature, Constexpr];
  let Prototype = "void*(void&)";
  let Namespace = "std";
}

def Addressof : CxxLibBuiltin<"memory"> {
  let Spellings = ["addressof"];
  let Attributes = [NoThrow, Const, IgnoreSignature, RequireDeclaration,
                    Constexpr];
  let Prototype = "void*(void&)";
  let Namespace = "std";
}

def AsConst : CxxLibBuiltin<"utility"> {
  let Spellings = ["as_const"];
  let Attributes = [NoThrow, Const, IgnoreSignature, RequireDeclaration,
                    Constexpr];
  let Prototype = "void&(void&)";
  let Namespace = "std";
}

def Forward : CxxLibBuiltin<"utility"> {
  let Spellings = ["forward"];
  let Attributes = [NoThrow, Const, IgnoreSignature, RequireDeclaration,
                    Constexpr];
  let Prototype = "void&(void&)";
  let Namespace = "std";
}

def ForwardLike : CxxLibBuiltin<"utility"> {
  let Spellings = ["forward_like"];
  let Attributes = [NoThrow, Const, IgnoreSignature, RequireDeclaration,
                    Constexpr];
  let Prototype = "void&(void&)";
  let Namespace = "std";
}

def Move : CxxLibBuiltin<"utility"> {
  let Spellings = ["move"];
  let Attributes = [NoThrow, Const, IgnoreSignature, RequireDeclaration,
                    Constexpr];
  let Prototype = "void&(void&)";
  let Namespace = "std";
}

def MoveIfNsoexcept : CxxLibBuiltin<"utility"> {
  let Spellings = ["move_if_noexcept"];
  let Attributes = [NoThrow, Const, IgnoreSignature, RequireDeclaration,
                    Constexpr];
  let Prototype = "void&(void&)";
  let Namespace = "std";
}

def Annotation : Builtin {
  let Spellings = ["__builtin_annotation"];
  let Attributes = [NoThrow, CustomTypeChecking];
  let Prototype = "void(...)";
}

// Invariants
def Assume : Builtin {
  let Spellings = ["__builtin_assume"];
  let Attributes = [NoThrow, Constexpr];
  let Prototype = "void(bool)";
}

def AssumeSeparateStorage : Builtin {
  let Spellings = ["__builtin_assume_separate_storage"];
  let Attributes = [NoThrow, Constexpr];
  let Prototype = "void(void const volatile*, void const volatile*)";
}

// Multiprecision Arithmetic Builtins.

class MPATemplate : Template<
    ["unsigned char",     "unsigned short",        "unsigned int",
     "unsigned long int", "unsigned long long int"],
    ["b",                 "s",                     "",
     "l",                 "ll"]>;

def Addc : Builtin, MPATemplate {
  let Spellings = ["__builtin_addc"];
  let Attributes = [NoThrow, Constexpr];
  // FIXME: Why are these argumentes marked const?
  let Prototype = "T(T const, T const, T const, T*)";
}

def Subc : Builtin, MPATemplate {
  let Spellings = ["__builtin_subc"];
  let Attributes = [NoThrow, Constexpr];
  // FIXME: Why are these argumentes marked const?
  let Prototype = "T(T const, T const, T const, T*)";
}

// Checked Arithmetic Builtins for Security.
def AddOverflow : Builtin {
  let Spellings = ["__builtin_add_overflow"];
  let Attributes = [NoThrow, CustomTypeChecking, Constexpr];
  let Prototype = "bool(...)";
}

def SubOverflow : Builtin {
  let Spellings = ["__builtin_sub_overflow"];
  let Attributes = [NoThrow, CustomTypeChecking, Constexpr];
  let Prototype = "bool(...)";
}

def MulOverflow : Builtin {
  let Spellings = ["__builtin_mul_overflow"];
  let Attributes = [NoThrow, CustomTypeChecking, Constexpr];
  let Prototype = "bool(...)";
}

class UOverflowTemplate :
    Template<["unsigned int", "unsigned long int", "unsigned long long int"],
             ["_overflow",    "l_overflow",        "ll_overflow"]>;

def UaddOverflow : Builtin, UOverflowTemplate {
  let Spellings = ["__builtin_uadd"];
  let Attributes = [NoThrow, Constexpr];
  let Prototype = "bool(T const, T const, T*)";
}

def UsubOverflow : Builtin, UOverflowTemplate {
  let Spellings = ["__builtin_usub"];
  let Attributes = [NoThrow, Constexpr];
  let Prototype = "bool(T const, T const, T*)";
}

def UmulOverflow : Builtin, UOverflowTemplate {
  let Spellings = ["__builtin_umul"];
  let Attributes = [NoThrow, Constexpr];
  let Prototype = "bool(T const, T const, T*)";
}

class SOverflowTemplate :
    Template<["int",          "long int",          "long long int"],
             ["_overflow",    "l_overflow",        "ll_overflow"]>;

def SaddOverflow : Builtin, SOverflowTemplate {
  let Spellings = ["__builtin_sadd"];
  let Attributes = [NoThrow, Constexpr];
  let Prototype = "bool(T const, T const, T*)";
}

def SsubOverflow : Builtin, SOverflowTemplate {
  let Spellings = ["__builtin_ssub"];
  let Attributes = [NoThrow, Constexpr];
  let Prototype = "bool(T const, T const, T*)";
}

def SmulOverflow : Builtin, SOverflowTemplate {
  let Spellings = ["__builtin_smul"];
  let Attributes = [NoThrow, Constexpr];
  let Prototype = "bool(T const, T const, T*)";
}

// Clang builtins (not available in GCC).
def BuiltinAddressof : Builtin {
  let Spellings = ["__builtin_addressof"];
  let Attributes = [NoThrow, Const, CustomTypeChecking, Constexpr];
  let Prototype = "void*(void&)";
}

def BuiltinFunctionStart : Builtin {
  let Spellings = ["__builtin_function_start"];
  let Attributes = [NoThrow, Const, CustomTypeChecking, Constexpr];
  let Prototype = "void*(void&)";
}

def BuiltinOperatorNew : Builtin {
  let Spellings = ["__builtin_operator_new"];
  let Attributes = [Const, CustomTypeChecking, Constexpr];
  let Prototype = "void*(size_t)";
}

def BuiltinOperatorDelete : Builtin {
  let Spellings = ["__builtin_operator_delete"];
  let Attributes = [NoThrow, CustomTypeChecking, Constexpr];
  let Prototype = "void(void*)";
}

def BuiltinCharMemchr : Builtin {
  let Spellings = ["__builtin_char_memchr"];
  let Attributes = [NoThrow, Constexpr];
  let Prototype = "char*(char const*, int, size_t)";
}

def BuiltinDumpStruct : Builtin {
  let Spellings = ["__builtin_dump_struct"];
  let Attributes = [CustomTypeChecking];
  let Prototype = "void(...)";
}

def BuiltinPreserveAccessIndex : Builtin {
  let Spellings = ["__builtin_preserve_access_index"];
  let Attributes = [CustomTypeChecking];
  let Prototype = "void(...)";
}

def IsAligned : Builtin {
  let Spellings = ["__builtin_is_aligned"];
  let Attributes = [NoThrow, Const, CustomTypeChecking, Constexpr];
  let Prototype = "bool(void const*, size_t)";
}

def AlignUp : Builtin {
  let Spellings = ["__builtin_align_up"];
  let Attributes = [NoThrow, Const, CustomTypeChecking, Constexpr];
  let Prototype = "void*(void const*, size_t)";
}

def AlignDown : Builtin {
  let Spellings = ["__builtin_align_down"];
  let Attributes = [NoThrow, Const, CustomTypeChecking, Constexpr];
  let Prototype = "void*(void const*, size_t)";
}

// Safestack builtins.
def GetUnsafeStackStart : Builtin {
  let Spellings = ["__builtin___get_unsafe_stack_start"];
  let Attributes = [NoThrow, FunctionWithBuiltinPrefix];
  let Prototype = "void*()";
}

def GetUnsafeStackBottom : Builtin {
  let Spellings = ["__builtin___get_unsafe_stack_bottom"];
  let Attributes = [NoThrow, FunctionWithBuiltinPrefix];
  let Prototype = "void*()";
}

def GetUnsafeStackTop : Builtin {
  let Spellings = ["__builtin___get_unsafe_stack_top"];
  let Attributes = [NoThrow, FunctionWithBuiltinPrefix];
  let Prototype = "void*()";
}

def GetUnsafeStackPtr : Builtin {
  let Spellings = ["__builtin___get_unsafe_stack_ptr"];
  let Attributes = [NoThrow, FunctionWithBuiltinPrefix];
  let Prototype = "void*()";
}

// Nontemporal loads/stores builtins.
def NontemporalStore : Builtin {
  let Spellings = ["__builtin_nontemporal_store"];
  let Attributes = [CustomTypeChecking];
  let Prototype = "void(...)";
}

def NontemporalLoad : Builtin {
  let Spellings = ["__builtin_nontemporal_load"];
  let Attributes = [CustomTypeChecking];
  let Prototype = "void(...)";
}

// Coroutine intrinsics
def CoroResume : CoroLangBuiltin {
  let Spellings = ["__builtin_coro_resume"];
  let Prototype = "void(void*)";
}

def CoroDestroy : CoroLangBuiltin {
  let Spellings = ["__builtin_coro_destroy"];
  let Prototype = "void(void*)";
}

def CoroDone : CoroLangBuiltin {
  let Spellings = ["__builtin_coro_done"];
  let Attributes = [NoThrow];
  let Prototype = "bool(void*)";
}

def CoroPromise : CoroLangBuiltin {
  let Spellings = ["__builtin_coro_promise"];
  let Attributes = [NoThrow];
  let Prototype = "void*(void*, _Constant int, _Constant bool)";
}

def CoroSize : CoroLangBuiltin {
  let Spellings = ["__builtin_coro_size"];
  let Attributes = [NoThrow];
  let Prototype = "size_t()";
}

def CoroAlign : CoroLangBuiltin {
  let Spellings = ["__builtin_coro_align"];
  let Attributes = [NoThrow];
  let Prototype = "size_t()";
}

def CoroFrame : CoroLangBuiltin {
  let Spellings = ["__builtin_coro_frame"];
  let Attributes = [NoThrow];
  let Prototype = "void*()";
}

def CoroNoop : CoroLangBuiltin {
  let Spellings = ["__builtin_coro_noop"];
  let Attributes = [NoThrow];
  let Prototype = "void*()";
}

def CoroFree : CoroLangBuiltin {
  let Spellings = ["__builtin_coro_free"];
  let Attributes = [NoThrow];
  let Prototype = "void*(void*)";
}

def CoroId : CoroLangBuiltin {
  let Spellings = ["__builtin_coro_id"];
  let Attributes = [NoThrow];
  let Prototype = "void*(_Constant int, void*, void*, void*)";
}

def CoroAlloc : CoroLangBuiltin {
  let Spellings = ["__builtin_coro_alloc"];
  let Attributes = [NoThrow];
  let Prototype = "bool()";
}

def CoroBegin : CoroLangBuiltin {
  let Spellings = ["__builtin_coro_begin"];
  let Attributes = [NoThrow];
  let Prototype = "void*(void*)";
}

def CoroEnd : CoroLangBuiltin {
  let Spellings = ["__builtin_coro_end"];
  let Attributes = [NoThrow];
  let Prototype = "bool(void*, _Constant bool)";
}

def CoroSuspend : CoroLangBuiltin {
  let Spellings = ["__builtin_coro_suspend"];
  let Attributes = [NoThrow];
  let Prototype = "char(_Constant bool)";
}

// Pointer authentication builtins.
def PtrauthStrip : Builtin {
  let Spellings = ["__builtin_ptrauth_strip"];
  let Attributes = [CustomTypeChecking, NoThrow, Const];
  let Prototype = "void*(void*,int)";
}

def PtrauthBlendDiscriminator : Builtin {
  let Spellings = ["__builtin_ptrauth_blend_discriminator"];
  let Attributes = [CustomTypeChecking, NoThrow, Const];
  let Prototype = "size_t(void*,int)";
}

def PtrauthSignUnauthenticated : Builtin {
  let Spellings = ["__builtin_ptrauth_sign_unauthenticated"];
  let Attributes = [CustomTypeChecking, NoThrow, Const];
  let Prototype = "void*(void*,int,void*)";
}

def PtrauthSignConstant : Builtin {
  let Spellings = ["__builtin_ptrauth_sign_constant"];
  let Attributes = [CustomTypeChecking, NoThrow, Const, Constexpr];
  let Prototype = "void*(void*,int,void*)";
}

def PtrauthSignGenericData : Builtin {
  let Spellings = ["__builtin_ptrauth_sign_generic_data"];
  let Attributes = [CustomTypeChecking, NoThrow, Const];
  let Prototype = "size_t(void*,void*)";
}

def PtrauthAuthAndResign : Builtin {
  let Spellings = ["__builtin_ptrauth_auth_and_resign"];
  let Attributes = [CustomTypeChecking, NoThrow];
  let Prototype = "void*(void*,int,void*,int,void*)";
}

def PtrauthAuth : Builtin {
  let Spellings = ["__builtin_ptrauth_auth"];
  let Attributes = [CustomTypeChecking, NoThrow];
  let Prototype = "void*(void*,int,void*)";
}

def PtrauthStringDiscriminator : Builtin {
  let Spellings = ["__builtin_ptrauth_string_discriminator"];
  let Attributes = [NoThrow, Const, Constexpr];
  let Prototype = "size_t(char const*)";
}

// OpenCL v2.0 s6.13.16, s9.17.3.5 - Pipe functions.
// We need the generic prototype, since the packet type could be anything.
def ReadPipe : OCLPipeLangBuiltin {
  let Spellings = ["read_pipe"];
  let Attributes = [CustomTypeChecking, NoThrow];
  let Prototype = "int(...)";
}

def WritePipe : OCLPipeLangBuiltin {
  let Spellings = ["write_pipe"];
  let Attributes = [CustomTypeChecking, NoThrow];
  let Prototype = "int(...)";
}

def ReserveReadPipe : OCLPipeLangBuiltin {
  let Spellings = ["reserve_read_pipe"];
  let Attributes = [CustomTypeChecking, NoThrow];
  let Prototype = "int(...)";
}

def ReserveWritePipe : OCLPipeLangBuiltin {
  let Spellings = ["reserve_write_pipe"];
  let Attributes = [CustomTypeChecking, NoThrow];
  let Prototype = "int(...)";
}

def CommitWritePipe : OCLPipeLangBuiltin {
  let Spellings = ["commit_write_pipe"];
  let Attributes = [CustomTypeChecking, NoThrow];
  let Prototype = "void(...)";
}

def CommitReadPipe : OCLPipeLangBuiltin {
  let Spellings = ["commit_read_pipe"];
  let Attributes = [CustomTypeChecking, NoThrow];
  let Prototype = "void(...)";
}

def SubGroupReserveReadPipe : OCLPipeLangBuiltin {
  let Spellings = ["sub_group_reserve_read_pipe"];
  let Attributes = [CustomTypeChecking, NoThrow];
  let Prototype = "int(...)";
}

def SubGroupReserveWritePipe : OCLPipeLangBuiltin {
  let Spellings = ["sub_group_reserve_write_pipe"];
  let Attributes = [CustomTypeChecking, NoThrow];
  let Prototype = "int(...)";
}

def SubGroupCommitWritePipe : OCLPipeLangBuiltin {
  let Spellings = ["sub_group_commit_write_pipe"];
  let Attributes = [CustomTypeChecking, NoThrow];
  let Prototype = "void(...)";
}

def SubGroupCommitReadPipe : OCLPipeLangBuiltin {
  let Spellings = ["sub_group_commit_read_pipe"];
  let Attributes = [CustomTypeChecking, NoThrow];
  let Prototype = "void(...)";
}

def WorkGroupReserveReadPipe : OCLPipeLangBuiltin {
  let Spellings = ["work_group_reserve_read_pipe"];
  let Attributes = [CustomTypeChecking, NoThrow];
  let Prototype = "int(...)";
}

def WorkGroupReserveWritePipe : OCLPipeLangBuiltin {
  let Spellings = ["work_group_reserve_write_pipe"];
  let Attributes = [CustomTypeChecking, NoThrow];
  let Prototype = "int(...)";
}

def WorkGroupCommitWritePipe : OCLPipeLangBuiltin {
  let Spellings = ["work_group_commit_write_pipe"];
  let Attributes = [CustomTypeChecking, NoThrow];
  let Prototype = "void(...)";
}

def WorkGroupCommitReadPipe : OCLPipeLangBuiltin {
  let Spellings = ["work_group_commit_read_pipe"];
  let Attributes = [CustomTypeChecking, NoThrow];
  let Prototype = "void(...)";
}

def GetPipeNumPackets : OCLPipeLangBuiltin {
  let Spellings = ["get_pipe_num_packets"];
  let Attributes = [CustomTypeChecking, NoThrow];
  let Prototype = "unsigned int(...)";
}

def GetPipeMaxPackets : OCLPipeLangBuiltin {
  let Spellings = ["get_pipe_max_packets"];
  let Attributes = [CustomTypeChecking, NoThrow];
  let Prototype = "unsigned int(...)";
}

// OpenCL v2.0 s6.13.17 - Enqueue kernel functions.
// Custom builtin check allows to perform special check of passed block arguments.
def EnqueueKernel : OCL_DSELangBuiltin {
  let Spellings = ["enqueue_kernel"];
  let Attributes = [CustomTypeChecking, NoThrow];
  let Prototype = "int(...)";
}

def GetKernelWorkGroupSize : OCL_DSELangBuiltin {
  let Spellings = ["get_kernel_work_group_size"];
  let Attributes = [CustomTypeChecking, NoThrow];
  let Prototype = "unsigned int(...)";
}

def GetKernelPreferredWorkGroupSizeMultiple : OCL_DSELangBuiltin {
  let Spellings = ["get_kernel_preferred_work_group_size_multiple"];
  let Attributes = [CustomTypeChecking, NoThrow];
  let Prototype = "unsigned int(...)";
}

def GetKernelMaxSubGroupSizeForNDRange : OCL_DSELangBuiltin {
  let Spellings = ["get_kernel_max_sub_group_size_for_ndrange"];
  let Attributes = [CustomTypeChecking, NoThrow];
  let Prototype = "unsigned int(...)";
}

def GetKernelSubGroupCountForNDRange : OCL_DSELangBuiltin {
  let Spellings = ["get_kernel_sub_group_count_for_ndrange"];
  let Attributes = [CustomTypeChecking, NoThrow];
  let Prototype = "unsigned int(...)";
}

// OpenCL v2.0 s6.13.9 - Address space qualifier functions.
// FIXME: Pointer parameters of OpenCL builtins should have their address space
// requirement defined.
def ToGlobal : OCL_GASLangBuiltin {
  let Spellings = ["to_global"];
  let Attributes = [CustomTypeChecking, NoThrow];
  let Prototype = "void*(void*)";
}

def ToLocal : OCL_GASLangBuiltin {
  let Spellings = ["to_local"];
  let Attributes = [CustomTypeChecking, NoThrow];
  let Prototype = "void*(void*)";
}

def ToPrivate : OCL_GASLangBuiltin {
  let Spellings = ["to_private"];
  let Attributes = [CustomTypeChecking, NoThrow];
  let Prototype = "void*(void*)";
}

// OpenCL half load/store builtin.
def StoreHalf : OCLLangBuiltin, FloatDoubleTemplate {
  let Spellings = ["__builtin_store_half"];
  let Attributes = [NoThrow];
  let Prototype = "void(T, __fp16*)";
}

def LoadHalf : OCLLangBuiltin, FloatDoubleTemplate {
  let Spellings = ["__builtin_load_half"];
  // FIXME: Is this actually Const? This looks like it shoud be Pure.
  let Attributes = [NoThrow, Const];
  let Prototype = "T(__fp16 const*)";
}

// Builtins for os_log/os_trace.
def OSLogFormatBufferSize : Builtin {
  let Spellings = ["__builtin_os_log_format_buffer_size"];
  let Attributes = [PrintfFormat<0>, NoThrow, UnevaluatedArguments,
                    CustomTypeChecking, Constexpr];
  let Prototype = "size_t(char const*, ...)";
}

def OSLogFormat : Builtin {
  let Spellings = ["__builtin_os_log_format"];
  // FIXME: The printf attribute looks suspiciously like it should be argument #1.
  let Attributes = [PrintfFormat<0>, NoThrow, CustomTypeChecking];
  let Prototype = "void*(void*, char const*, ...)";
}

// CUDA/HIP
def GetDeviceSideMangledName : LangBuiltin<"CUDA_LANG"> {
  let Spellings = ["__builtin_get_device_side_mangled_name"];
  let Attributes = [NoThrow, Const, IgnoreSignature];
  let Prototype = "char const*(...)";
}

// HLSL
def HLSLAll : LangBuiltin<"HLSL_LANG"> {
  let Spellings = ["__builtin_hlsl_all"];
  let Attributes = [NoThrow, Const];
  let Prototype = "bool(...)";
}

def HLSLAny : LangBuiltin<"HLSL_LANG"> {
  let Spellings = ["__builtin_hlsl_any"];
  let Attributes = [NoThrow, Const];
  let Prototype = "bool(...)";
}

def HLSLWaveActiveCountBits : LangBuiltin<"HLSL_LANG"> {
  let Spellings = ["__builtin_hlsl_wave_active_count_bits"];
  let Attributes = [NoThrow, Const];
  let Prototype = "unsigned int(bool)";
}

def HLSLWaveGetLaneIndex : LangBuiltin<"HLSL_LANG"> {
  let Spellings = ["__builtin_hlsl_wave_get_lane_index"];
  let Attributes = [NoThrow, Const];
  let Prototype = "unsigned int()";
}

def HLSLWaveIsFirstLane : LangBuiltin<"HLSL_LANG"> {
  let Spellings = ["__builtin_hlsl_wave_is_first_lane"];
  let Attributes = [NoThrow, Const];
  let Prototype = "bool()";
}

def HLSLClamp : LangBuiltin<"HLSL_LANG"> {
  let Spellings = ["__builtin_hlsl_elementwise_clamp"];
  let Attributes = [NoThrow, Const];
  let Prototype = "void(...)";
}

def HLSLCreateHandle : LangBuiltin<"HLSL_LANG"> {
  let Spellings = ["__builtin_hlsl_create_handle"];
  let Attributes = [NoThrow, Const];
  let Prototype = "void*(unsigned char)";
}

def HLSLDotProduct : LangBuiltin<"HLSL_LANG"> {
  let Spellings = ["__builtin_hlsl_dot"];
  let Attributes = [NoThrow, Const];
  let Prototype = "void(...)";
}

def HLSLFrac : LangBuiltin<"HLSL_LANG"> {
  let Spellings = ["__builtin_hlsl_elementwise_frac"];
  let Attributes = [NoThrow, Const];
  let Prototype = "void(...)";
}

def HLSLIsinf : LangBuiltin<"HLSL_LANG"> {
  let Spellings = ["__builtin_hlsl_elementwise_isinf"];
  let Attributes = [NoThrow, Const];
  let Prototype = "void(...)";
}

def HLSLLength : LangBuiltin<"HLSL_LANG"> {
  let Spellings = ["__builtin_hlsl_length"];
  let Attributes = [NoThrow, Const];
  let Prototype = "void(...)";
}

def HLSLLerp : LangBuiltin<"HLSL_LANG"> {
  let Spellings = ["__builtin_hlsl_lerp"];
  let Attributes = [NoThrow, Const];
  let Prototype = "void(...)";
}

def HLSLMad : LangBuiltin<"HLSL_LANG"> {
  let Spellings = ["__builtin_hlsl_mad"];
  let Attributes = [NoThrow, Const];
  let Prototype = "void(...)";
}

def HLSLNormalize : LangBuiltin<"HLSL_LANG"> {
  let Spellings = ["__builtin_hlsl_normalize"];
  let Attributes = [NoThrow, Const];
  let Prototype = "void(...)";
}

def HLSLRcp : LangBuiltin<"HLSL_LANG"> {
  let Spellings = ["__builtin_hlsl_elementwise_rcp"];
  let Attributes = [NoThrow, Const];
  let Prototype = "void(...)";
}

def HLSLRSqrt : LangBuiltin<"HLSL_LANG"> {
  let Spellings = ["__builtin_hlsl_elementwise_rsqrt"];
  let Attributes = [NoThrow, Const];
  let Prototype = "void(...)";
}

def HLSLSaturate : LangBuiltin<"HLSL_LANG"> {
  let Spellings = ["__builtin_hlsl_elementwise_saturate"];
  let Attributes = [NoThrow, Const];
  let Prototype = "void(...)";
}

<<<<<<< HEAD
def HLSLStep: LangBuiltin<"HLSL_LANG"> {
  let Spellings = ["__builtin_hlsl_step"];
=======
def HLSLSelect : LangBuiltin<"HLSL_LANG"> {
  let Spellings = ["__builtin_hlsl_select"];
  let Attributes = [NoThrow, Const];
  let Prototype = "void(...)";
}

def HLSLSign : LangBuiltin<"HLSL_LANG"> {
  let Spellings = ["__builtin_hlsl_elementwise_sign"];
>>>>>>> 93e45a69
  let Attributes = [NoThrow, Const];
  let Prototype = "void(...)";
}

// Builtins for XRay.
def XRayCustomEvent : Builtin {
  let Spellings = ["__xray_customevent"];
  let Prototype = "void(char const*, size_t)";
}

def XRayTypedEvent : Builtin {
  let Spellings = ["__xray_typedevent"];
  let Prototype = "void(size_t, char const*, size_t)";
}

// Win64-compatible va_list functions.
def MSVaStart : Builtin {
  let Spellings = ["__builtin_ms_va_start"];
  let Attributes = [NoThrow, CustomTypeChecking];
  let Prototype = "void(char*&, ...)";
}

def MSVaEnd : Builtin {
  let Spellings = ["__builtin_ms_va_end"];
  let Attributes = [NoThrow];
  let Prototype = "void(char*&)";
}

def MSVaCopy : Builtin {
  let Spellings = ["__builtin_ms_va_copy"];
  let Attributes = [NoThrow];
  let Prototype = "void(char*&, char*&)";
}

// Arithmetic Fence: to prevent FP reordering and reassociation optimizations
// FIXME: Should this just be a Builtin?
def ArithmeticFence : LangBuiltin<"ALL_LANGUAGES"> {
  let Spellings = ["__arithmetic_fence"];
  let Attributes = [CustomTypeChecking, Constexpr];
  let Prototype = "void(...)";
}<|MERGE_RESOLUTION|>--- conflicted
+++ resolved
@@ -4763,10 +4763,7 @@
   let Prototype = "void(...)";
 }
 
-<<<<<<< HEAD
-def HLSLStep: LangBuiltin<"HLSL_LANG"> {
-  let Spellings = ["__builtin_hlsl_step"];
-=======
+
 def HLSLSelect : LangBuiltin<"HLSL_LANG"> {
   let Spellings = ["__builtin_hlsl_select"];
   let Attributes = [NoThrow, Const];
@@ -4775,10 +4772,14 @@
 
 def HLSLSign : LangBuiltin<"HLSL_LANG"> {
   let Spellings = ["__builtin_hlsl_elementwise_sign"];
->>>>>>> 93e45a69
   let Attributes = [NoThrow, Const];
   let Prototype = "void(...)";
 }
+
+def HLSLStep: LangBuiltin<"HLSL_LANG"> {
+  let Spellings = ["__builtin_hlsl_step"];
+  let Attributes = [NoThrow, Const];
+  let Prototype = "void(...)";
 
 // Builtins for XRay.
 def XRayCustomEvent : Builtin {
