//===- DXILIntrinsicExpansion.cpp - Prepare LLVM Module for DXIL encoding--===//
//
// Part of the LLVM Project, under the Apache License v2.0 with LLVM Exceptions.
// See https://llvm.org/LICENSE.txt for license information.
// SPDX-License-Identifier: Apache-2.0 WITH LLVM-exception
//
//===----------------------------------------------------------------------===//
///
/// \file This file contains DXIL intrinsic expansions for those that don't have
//  opcodes in DirectX Intermediate Language (DXIL).
//===----------------------------------------------------------------------===//

#include "DXILIntrinsicExpansion.h"
#include "DirectX.h"
#include "llvm/ADT/STLExtras.h"
#include "llvm/ADT/SmallVector.h"
#include "llvm/CodeGen/Passes.h"
#include "llvm/IR/IRBuilder.h"
#include "llvm/IR/InstrTypes.h"
#include "llvm/IR/Instruction.h"
#include "llvm/IR/Instructions.h"
#include "llvm/IR/Intrinsics.h"
#include "llvm/IR/IntrinsicsDirectX.h"
#include "llvm/IR/Module.h"
#include "llvm/IR/PassManager.h"
#include "llvm/IR/Type.h"
#include "llvm/Pass.h"
#include "llvm/Support/ErrorHandling.h"
#include "llvm/Support/MathExtras.h"

#define DEBUG_TYPE "dxil-intrinsic-expansion"

using namespace llvm;

static bool isIntrinsicExpansion(Function &F) {
  switch (F.getIntrinsicID()) {
  case Intrinsic::abs:
  case Intrinsic::exp:
  case Intrinsic::log:
  case Intrinsic::log10:
  case Intrinsic::pow:
  case Intrinsic::dx_all:
  case Intrinsic::dx_any:
  case Intrinsic::dx_clamp:
  case Intrinsic::dx_uclamp:
  case Intrinsic::dx_lerp:
  case Intrinsic::dx_length:
  case Intrinsic::dx_normalize:
  case Intrinsic::dx_fdot:
  case Intrinsic::dx_sdot:
  case Intrinsic::dx_udot:
<<<<<<< HEAD
  case Intrinsic::dx_step:
=======
  case Intrinsic::dx_sign:
>>>>>>> 93e45a69
    return true;
  }
  return false;
}

static Value *expandAbs(CallInst *Orig) {
  Value *X = Orig->getOperand(0);
  IRBuilder<> Builder(Orig);
  Type *Ty = X->getType();
  Type *EltTy = Ty->getScalarType();
  Constant *Zero = Ty->isVectorTy()
                       ? ConstantVector::getSplat(
                             ElementCount::getFixed(
                                 cast<FixedVectorType>(Ty)->getNumElements()),
                             ConstantInt::get(EltTy, 0))
                       : ConstantInt::get(EltTy, 0);
  auto *V = Builder.CreateSub(Zero, X);
  return Builder.CreateIntrinsic(Ty, Intrinsic::smax, {X, V}, nullptr,
                                 "dx.max");
}

// Create appropriate DXIL float dot intrinsic for the given A and B operands
// The appropriate opcode will be determined by the size of the operands
// The dot product is placed in the position indicated by Orig
static Value *expandFloatDotIntrinsic(CallInst *Orig, Value *A, Value *B) {
  Type *ATy = A->getType();
  [[maybe_unused]] Type *BTy = B->getType();
  assert(ATy->isVectorTy() && BTy->isVectorTy());

  IRBuilder<> Builder(Orig);

  auto *AVec = dyn_cast<FixedVectorType>(ATy);

  assert(ATy->getScalarType()->isFloatingPointTy());

  Intrinsic::ID DotIntrinsic = Intrinsic::dx_dot4;
  switch (AVec->getNumElements()) {
  case 2:
    DotIntrinsic = Intrinsic::dx_dot2;
    break;
  case 3:
    DotIntrinsic = Intrinsic::dx_dot3;
    break;
  case 4:
    DotIntrinsic = Intrinsic::dx_dot4;
    break;
  default:
    report_fatal_error(
        Twine("Invalid dot product input vector: length is outside 2-4"),
        /* gen_crash_diag=*/false);
    return nullptr;
  }
  return Builder.CreateIntrinsic(ATy->getScalarType(), DotIntrinsic,
                                 ArrayRef<Value *>{A, B}, nullptr, "dot");
}

// Create the appropriate DXIL float dot intrinsic for the operands of Orig
// The appropriate opcode will be determined by the size of the operands
// The dot product is placed in the position indicated by Orig
static Value *expandFloatDotIntrinsic(CallInst *Orig) {
  return expandFloatDotIntrinsic(Orig, Orig->getOperand(0),
                                 Orig->getOperand(1));
}

// Expand integer dot product to multiply and add ops
static Value *expandIntegerDotIntrinsic(CallInst *Orig,
                                        Intrinsic::ID DotIntrinsic) {
  assert(DotIntrinsic == Intrinsic::dx_sdot ||
         DotIntrinsic == Intrinsic::dx_udot);
  Value *A = Orig->getOperand(0);
  Value *B = Orig->getOperand(1);
  Type *ATy = A->getType();
  [[maybe_unused]] Type *BTy = B->getType();
  assert(ATy->isVectorTy() && BTy->isVectorTy());

  IRBuilder<> Builder(Orig);

  auto *AVec = dyn_cast<FixedVectorType>(ATy);

  assert(ATy->getScalarType()->isIntegerTy());

  Value *Result;
  Intrinsic::ID MadIntrinsic = DotIntrinsic == Intrinsic::dx_sdot
                                   ? Intrinsic::dx_imad
                                   : Intrinsic::dx_umad;
  Value *Elt0 = Builder.CreateExtractElement(A, (uint64_t)0);
  Value *Elt1 = Builder.CreateExtractElement(B, (uint64_t)0);
  Result = Builder.CreateMul(Elt0, Elt1);
  for (unsigned I = 1; I < AVec->getNumElements(); I++) {
    Elt0 = Builder.CreateExtractElement(A, I);
    Elt1 = Builder.CreateExtractElement(B, I);
    Result = Builder.CreateIntrinsic(Result->getType(), MadIntrinsic,
                                     ArrayRef<Value *>{Elt0, Elt1, Result},
                                     nullptr, "dx.mad");
  }
  return Result;
}

static Value *expandExpIntrinsic(CallInst *Orig) {
  Value *X = Orig->getOperand(0);
  IRBuilder<> Builder(Orig);
  Type *Ty = X->getType();
  Type *EltTy = Ty->getScalarType();
  Constant *Log2eConst =
      Ty->isVectorTy() ? ConstantVector::getSplat(
                             ElementCount::getFixed(
                                 cast<FixedVectorType>(Ty)->getNumElements()),
                             ConstantFP::get(EltTy, numbers::log2ef))
                       : ConstantFP::get(EltTy, numbers::log2ef);
  Value *NewX = Builder.CreateFMul(Log2eConst, X);
  auto *Exp2Call =
      Builder.CreateIntrinsic(Ty, Intrinsic::exp2, {NewX}, nullptr, "dx.exp2");
  Exp2Call->setTailCall(Orig->isTailCall());
  Exp2Call->setAttributes(Orig->getAttributes());
  return Exp2Call;
}

static Value *expandAnyOrAllIntrinsic(CallInst *Orig,
                                      Intrinsic::ID intrinsicId) {
  Value *X = Orig->getOperand(0);
  IRBuilder<> Builder(Orig);
  Type *Ty = X->getType();
  Type *EltTy = Ty->getScalarType();

  auto ApplyOp = [&Builder](Intrinsic::ID IntrinsicId, Value *Result,
                            Value *Elt) {
    if (IntrinsicId == Intrinsic::dx_any)
      return Builder.CreateOr(Result, Elt);
    assert(IntrinsicId == Intrinsic::dx_all);
    return Builder.CreateAnd(Result, Elt);
  };

  Value *Result = nullptr;
  if (!Ty->isVectorTy()) {
    Result = EltTy->isFloatingPointTy()
                 ? Builder.CreateFCmpUNE(X, ConstantFP::get(EltTy, 0))
                 : Builder.CreateICmpNE(X, ConstantInt::get(EltTy, 0));
  } else {
    auto *XVec = dyn_cast<FixedVectorType>(Ty);
    Value *Cond =
        EltTy->isFloatingPointTy()
            ? Builder.CreateFCmpUNE(
                  X, ConstantVector::getSplat(
                         ElementCount::getFixed(XVec->getNumElements()),
                         ConstantFP::get(EltTy, 0)))
            : Builder.CreateICmpNE(
                  X, ConstantVector::getSplat(
                         ElementCount::getFixed(XVec->getNumElements()),
                         ConstantInt::get(EltTy, 0)));
    Result = Builder.CreateExtractElement(Cond, (uint64_t)0);
    for (unsigned I = 1; I < XVec->getNumElements(); I++) {
      Value *Elt = Builder.CreateExtractElement(Cond, I);
      Result = ApplyOp(intrinsicId, Result, Elt);
    }
  }
  return Result;
}

static Value *expandLengthIntrinsic(CallInst *Orig) {
  Value *X = Orig->getOperand(0);
  IRBuilder<> Builder(Orig);
  Type *Ty = X->getType();
  Type *EltTy = Ty->getScalarType();

  // Though dx.length does work on scalar type, we can optimize it to just emit
  // fabs, in CGBuiltin.cpp. We shouldn't see a scalar type here because
  // CGBuiltin.cpp should have emitted a fabs call.
  Value *Elt = Builder.CreateExtractElement(X, (uint64_t)0);
  auto *XVec = dyn_cast<FixedVectorType>(Ty);
  unsigned XVecSize = XVec->getNumElements();
  if (!(Ty->isVectorTy() && XVecSize > 1))
    report_fatal_error(Twine("Invalid input type for length intrinsic"),
                       /* gen_crash_diag=*/false);

  Value *Sum = Builder.CreateFMul(Elt, Elt);
  for (unsigned I = 1; I < XVecSize; I++) {
    Elt = Builder.CreateExtractElement(X, I);
    Value *Mul = Builder.CreateFMul(Elt, Elt);
    Sum = Builder.CreateFAdd(Sum, Mul);
  }
  return Builder.CreateIntrinsic(EltTy, Intrinsic::sqrt, ArrayRef<Value *>{Sum},
                                 nullptr, "elt.sqrt");
}

static Value *expandLerpIntrinsic(CallInst *Orig) {
  Value *X = Orig->getOperand(0);
  Value *Y = Orig->getOperand(1);
  Value *S = Orig->getOperand(2);
  IRBuilder<> Builder(Orig);
  auto *V = Builder.CreateFSub(Y, X);
  V = Builder.CreateFMul(S, V);
  return Builder.CreateFAdd(X, V, "dx.lerp");
}

static Value *expandLogIntrinsic(CallInst *Orig,
                                 float LogConstVal = numbers::ln2f) {
  Value *X = Orig->getOperand(0);
  IRBuilder<> Builder(Orig);
  Type *Ty = X->getType();
  Type *EltTy = Ty->getScalarType();
  Constant *Ln2Const =
      Ty->isVectorTy() ? ConstantVector::getSplat(
                             ElementCount::getFixed(
                                 cast<FixedVectorType>(Ty)->getNumElements()),
                             ConstantFP::get(EltTy, LogConstVal))
                       : ConstantFP::get(EltTy, LogConstVal);
  auto *Log2Call =
      Builder.CreateIntrinsic(Ty, Intrinsic::log2, {X}, nullptr, "elt.log2");
  Log2Call->setTailCall(Orig->isTailCall());
  Log2Call->setAttributes(Orig->getAttributes());
  return Builder.CreateFMul(Ln2Const, Log2Call);
}
static Value *expandLog10Intrinsic(CallInst *Orig) {
  return expandLogIntrinsic(Orig, numbers::ln2f / numbers::ln10f);
}

// Use dot product of vector operand with itself to calculate the length.
// Divide the vector by that length to normalize it.
static Value *expandNormalizeIntrinsic(CallInst *Orig) {
  Value *X = Orig->getOperand(0);
  Type *Ty = Orig->getType();
  Type *EltTy = Ty->getScalarType();
  IRBuilder<> Builder(Orig);

  auto *XVec = dyn_cast<FixedVectorType>(Ty);
  if (!XVec) {
    if (auto *constantFP = dyn_cast<ConstantFP>(X)) {
      const APFloat &fpVal = constantFP->getValueAPF();
      if (fpVal.isZero())
        report_fatal_error(Twine("Invalid input scalar: length is zero"),
                           /* gen_crash_diag=*/false);
    }
    return Builder.CreateFDiv(X, X);
  }

  Value *DotProduct = expandFloatDotIntrinsic(Orig, X, X);

  // verify that the length is non-zero
  // (if the dot product is non-zero, then the length is non-zero)
  if (auto *constantFP = dyn_cast<ConstantFP>(DotProduct)) {
    const APFloat &fpVal = constantFP->getValueAPF();
    if (fpVal.isZero())
      report_fatal_error(Twine("Invalid input vector: length is zero"),
                         /* gen_crash_diag=*/false);
  }

  Value *Multiplicand = Builder.CreateIntrinsic(EltTy, Intrinsic::dx_rsqrt,
                                                ArrayRef<Value *>{DotProduct},
                                                nullptr, "dx.rsqrt");

  Value *MultiplicandVec =
      Builder.CreateVectorSplat(XVec->getNumElements(), Multiplicand);
  return Builder.CreateFMul(X, MultiplicandVec);
}

static Value *expandPowIntrinsic(CallInst *Orig) {

  Value *X = Orig->getOperand(0);
  Value *Y = Orig->getOperand(1);
  Type *Ty = X->getType();
  IRBuilder<> Builder(Orig);

  auto *Log2Call =
      Builder.CreateIntrinsic(Ty, Intrinsic::log2, {X}, nullptr, "elt.log2");
  auto *Mul = Builder.CreateFMul(Log2Call, Y);
  auto *Exp2Call =
      Builder.CreateIntrinsic(Ty, Intrinsic::exp2, {Mul}, nullptr, "elt.exp2");
  Exp2Call->setTailCall(Orig->isTailCall());
  Exp2Call->setAttributes(Orig->getAttributes());
  return Exp2Call;
}

static Value *expandStepIntrinsic(CallInst *Orig) {

  Value *X = Orig->getOperand(0);
  Value *Y = Orig->getOperand(1);
  Type *Ty = X->getType();
  IRBuilder<> Builder(Orig);

  Constant *one = ConstantFP::get(Ty->getScalarType(), 1.0);
  Constant *zero = ConstantFP::get(Ty->getScalarType(), 0.0);
  Value *cond = Builder.CreateFCmpOLT(Y, X);

  if (Ty != Ty->getScalarType()) {
    auto *XVec = dyn_cast<FixedVectorType>(Ty);
    one = ConstantVector::getSplat(
        ElementCount::getFixed(XVec->getNumElements()), one);
    zero = ConstantVector::getSplat(
        ElementCount::getFixed(XVec->getNumElements()), zero);
  }

  return Builder.CreateSelect(cond, zero, one);
}

static Intrinsic::ID getMaxForClamp(Type *ElemTy,
                                    Intrinsic::ID ClampIntrinsic) {
  if (ClampIntrinsic == Intrinsic::dx_uclamp)
    return Intrinsic::umax;
  assert(ClampIntrinsic == Intrinsic::dx_clamp);
  if (ElemTy->isVectorTy())
    ElemTy = ElemTy->getScalarType();
  if (ElemTy->isIntegerTy())
    return Intrinsic::smax;
  assert(ElemTy->isFloatingPointTy());
  return Intrinsic::maxnum;
}

static Intrinsic::ID getMinForClamp(Type *ElemTy,
                                    Intrinsic::ID ClampIntrinsic) {
  if (ClampIntrinsic == Intrinsic::dx_uclamp)
    return Intrinsic::umin;
  assert(ClampIntrinsic == Intrinsic::dx_clamp);
  if (ElemTy->isVectorTy())
    ElemTy = ElemTy->getScalarType();
  if (ElemTy->isIntegerTy())
    return Intrinsic::smin;
  assert(ElemTy->isFloatingPointTy());
  return Intrinsic::minnum;
}

static Value *expandClampIntrinsic(CallInst *Orig,
                                   Intrinsic::ID ClampIntrinsic) {
  Value *X = Orig->getOperand(0);
  Value *Min = Orig->getOperand(1);
  Value *Max = Orig->getOperand(2);
  Type *Ty = X->getType();
  IRBuilder<> Builder(Orig);
  auto *MaxCall = Builder.CreateIntrinsic(
      Ty, getMaxForClamp(Ty, ClampIntrinsic), {X, Min}, nullptr, "dx.max");
  return Builder.CreateIntrinsic(Ty, getMinForClamp(Ty, ClampIntrinsic),
                                 {MaxCall, Max}, nullptr, "dx.min");
}

static Value *expandSignIntrinsic(CallInst *Orig) {
  Value *X = Orig->getOperand(0);
  Type *Ty = X->getType();
  Type *ScalarTy = Ty->getScalarType();
  Type *RetTy = Orig->getType();
  Constant *Zero = Constant::getNullValue(Ty);

  IRBuilder<> Builder(Orig);

  Value *GT;
  Value *LT;
  if (ScalarTy->isFloatingPointTy()) {
    GT = Builder.CreateFCmpOLT(Zero, X);
    LT = Builder.CreateFCmpOLT(X, Zero);
  } else {
    assert(ScalarTy->isIntegerTy());
    GT = Builder.CreateICmpSLT(Zero, X);
    LT = Builder.CreateICmpSLT(X, Zero);
  }

  Value *ZextGT = Builder.CreateZExt(GT, RetTy);
  Value *ZextLT = Builder.CreateZExt(LT, RetTy);

  return Builder.CreateSub(ZextGT, ZextLT);
}

static bool expandIntrinsic(Function &F, CallInst *Orig) {
  Value *Result = nullptr;
  Intrinsic::ID IntrinsicId = F.getIntrinsicID();
  switch (IntrinsicId) {
  case Intrinsic::abs:
    Result = expandAbs(Orig);
    break;
  case Intrinsic::exp:
    Result = expandExpIntrinsic(Orig);
    break;
  case Intrinsic::log:
    Result = expandLogIntrinsic(Orig);
    break;
  case Intrinsic::log10:
    Result = expandLog10Intrinsic(Orig);
    break;
  case Intrinsic::pow:
    Result = expandPowIntrinsic(Orig);
    break;
  case Intrinsic::dx_all:
  case Intrinsic::dx_any:
    Result = expandAnyOrAllIntrinsic(Orig, IntrinsicId);
    break;
  case Intrinsic::dx_uclamp:
  case Intrinsic::dx_clamp:
    Result = expandClampIntrinsic(Orig, IntrinsicId);
    break;
  case Intrinsic::dx_lerp:
    Result = expandLerpIntrinsic(Orig);
    break;
  case Intrinsic::dx_length:
    Result = expandLengthIntrinsic(Orig);
    break;
  case Intrinsic::dx_normalize:
    Result = expandNormalizeIntrinsic(Orig);
    break;
  case Intrinsic::dx_fdot:
    Result = expandFloatDotIntrinsic(Orig);
    break;
  case Intrinsic::dx_sdot:
  case Intrinsic::dx_udot:
    Result = expandIntegerDotIntrinsic(Orig, IntrinsicId);
    break;
<<<<<<< HEAD
  case Intrinsic::dx_step:
    Result = expandStepIntrinsic(Orig);
=======
  case Intrinsic::dx_sign:
    Result = expandSignIntrinsic(Orig);
>>>>>>> 93e45a69
    break;
  }

  if (Result) {
    Orig->replaceAllUsesWith(Result);
    Orig->eraseFromParent();
    return true;
  }
  return false;
}

static bool expansionIntrinsics(Module &M) {
  for (auto &F : make_early_inc_range(M.functions())) {
    if (!isIntrinsicExpansion(F))
      continue;
    bool IntrinsicExpanded = false;
    for (User *U : make_early_inc_range(F.users())) {
      auto *IntrinsicCall = dyn_cast<CallInst>(U);
      if (!IntrinsicCall)
        continue;
      IntrinsicExpanded = expandIntrinsic(F, IntrinsicCall);
    }
    if (F.user_empty() && IntrinsicExpanded)
      F.eraseFromParent();
  }
  return true;
}

PreservedAnalyses DXILIntrinsicExpansion::run(Module &M,
                                              ModuleAnalysisManager &) {
  if (expansionIntrinsics(M))
    return PreservedAnalyses::none();
  return PreservedAnalyses::all();
}

bool DXILIntrinsicExpansionLegacy::runOnModule(Module &M) {
  return expansionIntrinsics(M);
}

char DXILIntrinsicExpansionLegacy::ID = 0;

INITIALIZE_PASS_BEGIN(DXILIntrinsicExpansionLegacy, DEBUG_TYPE,
                      "DXIL Intrinsic Expansion", false, false)
INITIALIZE_PASS_END(DXILIntrinsicExpansionLegacy, DEBUG_TYPE,
                    "DXIL Intrinsic Expansion", false, false)

ModulePass *llvm::createDXILIntrinsicExpansionLegacyPass() {
  return new DXILIntrinsicExpansionLegacy();
}<|MERGE_RESOLUTION|>--- conflicted
+++ resolved
@@ -49,11 +49,8 @@
   case Intrinsic::dx_fdot:
   case Intrinsic::dx_sdot:
   case Intrinsic::dx_udot:
-<<<<<<< HEAD
+  case Intrinsic::dx_sign:
   case Intrinsic::dx_step:
-=======
-  case Intrinsic::dx_sign:
->>>>>>> 93e45a69
     return true;
   }
   return false;
@@ -455,17 +452,13 @@
   case Intrinsic::dx_sdot:
   case Intrinsic::dx_udot:
     Result = expandIntegerDotIntrinsic(Orig, IntrinsicId);
-    break;
-<<<<<<< HEAD
+    break;  
+  case Intrinsic::dx_sign:
+    Result = expandSignIntrinsic(Orig);
+    break;
+  }
   case Intrinsic::dx_step:
     Result = expandStepIntrinsic(Orig);
-=======
-  case Intrinsic::dx_sign:
-    Result = expandSignIntrinsic(Orig);
->>>>>>> 93e45a69
-    break;
-  }
-
   if (Result) {
     Orig->replaceAllUsesWith(Result);
     Orig->eraseFromParent();
